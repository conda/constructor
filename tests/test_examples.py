import getpass
import json
import os
import shutil
import subprocess
import sys
import time
import warnings
import xml.etree.ElementTree as ET
from datetime import timedelta
from functools import lru_cache
from pathlib import Path
from plistlib import load as plist_load
from typing import Generator, Iterable, Optional, Tuple, Union

import pytest
from conda.base.context import context
from conda.core.prefix_data import PrefixData
from conda.models.version import VersionOrder as Version

from constructor.utils import StandaloneExe, identify_conda_exe

if sys.platform == "darwin":
    from constructor.osxpkg import calculate_install_dir

try:
    import coverage  # noqa

    COV_CMD = ("coverage", "run", "--branch", "--append", "-m")
except ImportError:
    COV_CMD = ()


pytestmark = pytest.mark.examples
REPO_DIR = Path(__file__).parent.parent
ON_CI = bool(os.environ.get("CI")) and os.environ.get("CI") != "0"
CONSTRUCTOR_CONDA_EXE = os.environ.get("CONSTRUCTOR_CONDA_EXE")
CONDA_EXE, CONDA_EXE_VERSION = identify_conda_exe(CONSTRUCTOR_CONDA_EXE)
if CONDA_EXE_VERSION is not None:
    CONDA_EXE_VERSION = Version(CONDA_EXE_VERSION)
CONSTRUCTOR_DEBUG = bool(os.environ.get("CONSTRUCTOR_DEBUG"))
if artifacts_path := os.environ.get("CONSTRUCTOR_EXAMPLES_KEEP_ARTIFACTS"):
    KEEP_ARTIFACTS_PATH = Path(artifacts_path)
    KEEP_ARTIFACTS_PATH.mkdir(parents=True, exist_ok=True)
else:
    KEEP_ARTIFACTS_PATH = None


def _execute(
    cmd: Iterable[str], installer_input=None, check=True, timeout=420, **env_vars
) -> subprocess.CompletedProcess:
    t0 = time.time()
    # The environment is not copied on Windows, so copy here to get consistent behavior
    env = os.environ.copy()
    if env_vars:
        env.update({k: v for (k, v) in env_vars.items() if v is not None})
    p = subprocess.Popen(
        cmd,
        stdin=subprocess.PIPE if installer_input else None,
        stdout=subprocess.PIPE,
        stderr=subprocess.PIPE,
        text=True,
        env=env,
    )
    stdout, stderr = None, None
    try:
        stdout, stderr = p.communicate(input=installer_input, timeout=timeout)
        retcode = p.poll()
        if check and retcode:
            raise subprocess.CalledProcessError(retcode, cmd, output=stdout, stderr=stderr)
        return subprocess.CompletedProcess(cmd, retcode, stdout, stderr)
    except subprocess.TimeoutExpired:
        p.kill()
        stdout, stderr = p.communicate()
        raise
    finally:
        if stdout:
            print(stdout)
        if stderr:
            print(stderr, file=sys.stderr)
        print("Took", timedelta(seconds=time.time() - t0))


def _check_installer_log(install_dir):
    # Windows installers won't raise exit codes so we need to check the log file
    error_lines = []
    try:
        log_is_empty = True
        with open(os.path.join(install_dir, "install.log"), encoding="utf-16-le") as f:
            print("Installer log:", file=sys.stderr)
            for line in f:
                log_is_empty = False
                print(line, end="", file=sys.stderr)
                if ":error:" in line.lower():
                    error_lines.append(line)
        if log_is_empty:
            error_lines.append("Logfile was unexpectedly empty!")
    except Exception as exc:
        error_lines.append(
            f"Could not read logs! {exc.__class__.__name__}: {exc}\n"
            "Did you install the 'log' variant of nsis? 'conda install conda-forge::nsis=*=*log*'\n"
            "Once you have installed it, set NSIS_USING_LOG_BUILD=1.\n"
            "Otherwise, this usually means that the destination folder could not be created.\n"
            "Possible causes: permissions, non-supported characters, long paths...\n"
            "Consider setting 'check_path_spaces' and 'check_path_length' to 'False'."
        )
    if error_lines:
        raise AssertionError("\n".join(error_lines))


def _run_installer_exe(installer, install_dir, installer_input=None, timeout=420, check=True):
    """
    NSIS manual:
    > /D sets the default installation directory ($INSTDIR), overriding InstallDir
    > and InstallDirRegKey. It must be the last parameter used in the command line
    > and must not contain any quotes, even if the path contains spaces. Only
    > absolute paths are supported.
    Since subprocess.Popen WILL escape the spaces with quotes, we need to provide
    them as separate arguments. We don't care about multiple spaces collapsing into
    one, since the point is to just have spaces in the installation path -- one
    would be enough too :)
    This is why we have this weird .split() thingy down there in `/D=...`.

    Note that we do print information to the console, but that's not the stdout stream
    of the subprocess. We make NSIS attach itself to the parent console and write directly there.
    As a result we can't capture the output, so we still have to rely on the logfiles.
    """
    if not sys.platform.startswith("win"):
        raise ValueError("Can only run .exe installers on Windows")
    if "NSIS_USING_LOG_BUILD" not in os.environ:
        warnings.warn(
            "Windows installers are tested with NSIS in silent mode, which does "
            "not report errors to stdout. You should use logging-enabled NSIS builds "
            "to generate an 'install.log' file this script will search for errors "
            "after completion."
        )
    cmd = ["cmd.exe", "/c", "start", "/wait", installer, "/S", *f"/D={install_dir}".split()]
    process = _execute(cmd, installer_input=installer_input, timeout=timeout, check=check)
    if check:
        _check_installer_log(install_dir)
    return process


def _run_uninstaller_exe(
    install_dir: Path,
    timeout: int = 420,
    check: bool = True,
    options: Union[list, None] = None,
) -> Union[subprocess.CompletedProcess, None]:
    # Now test the uninstallers
    if " " in str(install_dir):
        # TODO: We can't seem to run the uninstaller when there are spaces in the PATH
        warnings.warn(
            f"Skipping uninstaller tests for '{install_dir}' due to spaces in path. "
            "This is a known issue with our setup, to be fixed."
        )
        return
    options = options or []
    # Rename install.log
    install_log = install_dir / "install.log"
    if install_log.exists():
        install_log.rename(install_dir / "install.log.bak")

    uninstaller = next(install_dir.glob("Uninstall-*.exe"), None)
    if not uninstaller:
        raise AssertionError("Could not find uninstaller!")
    cmd = [
        "cmd.exe",
        "/c",
        "start",
        "/wait",
        str(uninstaller),
        "/S",
        *options,
        # We need silent mode + "uninstaller location" (_?=...) so the command can
        # be waited; otherwise, since the uninstaller copies itself to a different
        # location so it can be auto-deleted, it returns immediately and it gives
        # us problems with the tempdir cleanup later
        f"_?={install_dir}",
    ]
    process = _execute(cmd, timeout=timeout, check=check)
    if check:
        _check_installer_log(install_dir)
        remaining_files = list(install_dir.iterdir())
        if len(remaining_files) > 3:
            # The debug installer writes to install.log too, which will only
            # be deleted _after_ a reboot. Finding some files is ok, but more
            # than two usually means a problem with the uninstaller.
            # Note this is is not exhaustive, because we are not checking
            # whether the registry was restored, menu items were deleted, etc.
            # TODO :)
            raise AssertionError(f"Uninstaller left too many files: {remaining_files}")
    return process


def _run_installer_sh(installer, install_dir, installer_input=None, timeout=420, check=True):
    if installer_input:
        cmd = ["/bin/sh", installer]
    else:
        cmd = ["/bin/sh", installer, "-b", "-p", install_dir]
    return _execute(cmd, installer_input=installer_input, timeout=timeout, check=check)


def _run_installer_pkg(
    installer,
    install_dir,
    example_path=None,
    config_filename="construct.yaml",
    timeout=420,
    check=True,
):
    if os.environ.get("CI"):
        # We want to run it in an arbitrary directory, but the options
        # are limited here... We can only install to $HOME :shrug:
        # but that will pollute ~, so we only do it if we are running on CI
        cmd = [
            "installer",
            "-pkg",
            installer,
            "-dumplog",
            "-target",
            "CurrentUserHomeDirectory",
        ]
        if example_path:
            install_dir = calculate_install_dir(example_path / config_filename)
            install_dir = Path(os.environ["HOME"]) / install_dir
    else:
        # This command only expands the PKG, but does not install
        warnings.warn(
            "Not running installer, only expanding the PKG. "
            "Export CI=1 to run it, but it will pollute your $HOME."
        )
        cmd = ["pkgutil", "--expand", installer, install_dir]
    return _execute(cmd, timeout=timeout, check=check), install_dir


def _sentinel_file_checks(example_path, install_dir):
    script_ext = "bat" if sys.platform.startswith("win") else "sh"
    for script_prefix in "pre", "post", "test":
        script = f"{script_prefix}_install.{script_ext}"
        sentinel = f"{script_prefix}_install_sentinel.txt"
        if (example_path / script).exists() and not (install_dir / sentinel).exists():
            raise AssertionError(
                f"Sentinel file for {script_prefix}_install not found! "
                f"{install_dir} contents:\n" + "\n".join(sorted(map(str, install_dir.iterdir())))
            )


def _run_installer(
    example_path: Path,
    installer: Path,
    install_dir: Path,
    installer_input: Optional[str] = None,
    config_filename="construct.yaml",
    check_sentinels=True,
    check_subprocess=True,
    request=None,
    uninstall=True,
    timeout=420,
) -> subprocess.CompletedProcess:
    if installer.suffix == ".exe":
        process = _run_installer_exe(
            installer,
            install_dir,
            installer_input=installer_input,
            timeout=timeout,
            check=check_subprocess,
        )
    elif installer.suffix == ".sh":
        process = _run_installer_sh(
            installer,
            install_dir,
            installer_input=installer_input,
            timeout=timeout,
            check=check_subprocess,
        )
    elif installer.suffix == ".pkg":
        if request and ON_CI:
            request.addfinalizer(lambda: shutil.rmtree(str(install_dir), ignore_errors=True))
        process, _ = _run_installer_pkg(
            installer,
            install_dir,
            example_path=example_path,
            config_filename=config_filename,
            timeout=timeout,
            check=check_subprocess,
        )
    else:
        raise ValueError(f"Unknown installer type: {installer.suffix}")
    if check_sentinels:
        _sentinel_file_checks(example_path, install_dir)
    if uninstall and installer.suffix == ".exe":
        _run_uninstaller_exe(install_dir, timeout=timeout, check=check_subprocess)
    return process


def create_installer(
    input_dir: Path,
    workspace: Path,
    conda_exe=CONSTRUCTOR_CONDA_EXE,
    debug=CONSTRUCTOR_DEBUG,
    with_spaces=False,
    timeout=420,
    config_filename="construct.yaml",
    extra_constructor_args: Iterable[str] = None,
    **env_vars,
) -> Generator[Tuple[Path, Path], None, None]:
    if sys.platform.startswith("win") and conda_exe and _is_micromamba(conda_exe):
        pytest.skip("Micromamba is not supported on Windows yet.")

    output_dir = workspace / "installer"
    output_dir.mkdir(parents=True, exist_ok=True)
    cmd = [
        *COV_CMD,
        "constructor",
        "-v",
        str(input_dir),
        "--output-dir",
        str(output_dir),
        "--config-filename",
        config_filename,
    ]
    if conda_exe:
        cmd.extend(["--conda-exe", conda_exe])
    if debug:
        cmd.append("--debug")
    if extra_constructor_args:
        cmd.extend(extra_constructor_args)

    _execute(cmd, timeout=timeout, **env_vars)

    install_dir_prefix = "i n s t a l l" if with_spaces else "install"

    def _sort_by_extension(path):
        "Return shell installers first so they are run before the GUI ones"
        return {"sh": 1, "pkg": 2, "exe": 3}[path.suffix[1:]], path

    installers = (p for p in output_dir.iterdir() if p.suffix in (".exe", ".sh", ".pkg"))
    for installer in sorted(installers, key=_sort_by_extension):
        if installer.suffix == ".pkg" and ON_CI:
            install_dir = Path("~").expanduser() / calculate_install_dir(
                input_dir / config_filename
            )
        else:
            install_dir = (
                workspace / f"{install_dir_prefix}-{installer.stem}-{installer.suffix[1:]}"
            )
        yield installer, install_dir
        if KEEP_ARTIFACTS_PATH:
            try:
                shutil.move(str(installer), str(KEEP_ARTIFACTS_PATH))
            except shutil.Error:
                # Some tests reuse the examples for different checks; ignore errors
                pass


@lru_cache(maxsize=None)
def _self_signed_certificate_windows(path: str, password: str = None):
    if not sys.platform.startswith("win"):
        return
    return _execute(
        ["powershell.exe", REPO_DIR / "scripts/create_self_signed_certificate.ps1"],
        CONSTRUCTOR_SIGNING_CERTIFICATE=str(path),
        CONSTRUCTOR_PFX_CERTIFICATE_PASSWORD=password,
    )


def _example_path(example_name):
    return REPO_DIR / "examples" / example_name


def _is_micromamba(path) -> bool:
    name, _ = identify_conda_exe(path)
    return name == StandaloneExe.MAMBA


def test_example_customize_controls(tmp_path, request):
    input_path = _example_path("customize_controls")
    for installer, install_dir in create_installer(input_path, tmp_path):
        _run_installer(input_path, installer, install_dir, request=request)


def test_example_customized_welcome_conclusion(tmp_path, request):
    input_path = _example_path("customized_welcome_conclusion")
    for installer, install_dir in create_installer(input_path, tmp_path):
        _run_installer(input_path, installer, install_dir, request=request)


@pytest.mark.parametrize("extra_pages", ("str", "list"))
@pytest.mark.skipif(sys.platform != "win32", reason="Windows only")
def test_example_extra_pages_win(tmp_path, request, extra_pages, monkeypatch):
    if extra_pages == "list":
        monkeypatch.setenv("POST_INSTALL_PAGES_LIST", "1")
    input_path = _example_path("exe_extra_pages")
    for installer, install_dir in create_installer(input_path, tmp_path):
        _run_installer(input_path, installer, install_dir, request=request)


def test_example_extra_envs(tmp_path, request):
    input_path = _example_path("extra_envs")
    for installer, install_dir in create_installer(input_path, tmp_path):
        _run_installer(input_path, installer, install_dir, request=request)


def test_example_extra_files(tmp_path, request):
    input_path = _example_path("extra_files")
    for installer, install_dir in create_installer(input_path, tmp_path, with_spaces=True):
        _run_installer(input_path, installer, install_dir, request=request)


@pytest.mark.xfail(
    (
        CONDA_EXE == StandaloneExe.CONDA
        and CONDA_EXE_VERSION is not None
        and CONDA_EXE_VERSION < Version("23.11.0a0")
    ),
    reason="Known issue with conda-standalone<=23.10: shortcuts are created but not removed.",
)
def test_example_miniforge(tmp_path, request):
    input_path = _example_path("miniforge")
    for installer, install_dir in create_installer(input_path, tmp_path):
        if installer.suffix == ".sh":
            # try both batch and interactive installations
            install_dirs = install_dir / "batch", install_dir / "interactive"
            installer_inputs = None, f"\nyes\n{install_dir / 'interactive'}\nno\n"
        else:
            install_dirs = (install_dir,)
            installer_inputs = (None,)
        for installer_input, install_dir in zip(installer_inputs, install_dirs):
            _run_installer(
                input_path,
                installer,
                install_dir,
                installer_input=installer_input,
                # PKG installers use their own install path, so we can't check sentinels
                # via `install_dir`
                check_sentinels=installer.suffix != ".pkg",
                uninstall=False,
            )
            if installer.suffix == ".pkg" and ON_CI:
                _sentinel_file_checks(input_path, Path(os.environ["HOME"]) / "Miniforge3")
            if installer.suffix == ".exe":
                for key in ("ProgramData", "AppData"):
                    start_menu_dir = Path(
                        os.environ[key],
                        "Microsoft/Windows/Start Menu/Programs/Miniforge3",
                    )
                    if start_menu_dir.is_dir():
                        assert list(start_menu_dir.glob("Miniforge*.lnk"))
                        break
                else:
                    raise AssertionError("Could not find Start Menu folder for miniforge")
                _run_uninstaller_exe(install_dir)
                assert not list(start_menu_dir.glob("Miniforge*.lnk"))


def test_example_noconda(tmp_path, request):
    input_path = _example_path("noconda")
    for installer, install_dir in create_installer(
        input_path, tmp_path, config_filename="constructor_input.yaml", with_spaces=True
    ):
        _run_installer(
            input_path,
            installer,
            install_dir,
            config_filename="constructor_input.yaml",
            request=request,
        )


@pytest.mark.skipif(sys.platform != "darwin", reason="macOS only")
def test_example_osxpkg(tmp_path, request):
    input_path = _example_path("osxpkg")
    ownership_test_files_home = [
        ".bash_profile",
        ".conda",
        ".condarc",
        ".config",
        ".config/fish",
        ".config/fish/fish.config",
        ".config/powershell",
        ".config/powershell/profile.ps1",
        ".tcshrc",
        ".xonshrc",
        ".zshrc",
    ]
    ownership_test_files_home = [Path.home() / file for file in ownership_test_files_home]
    # getpass.getuser is more reliable than os.getlogin:
    # https://docs.python.org/3/library/os.html#os.getlogin
    expected_owner = getpass.getuser()
    for installer, install_dir in create_installer(input_path, tmp_path):
        _run_installer(input_path, installer, install_dir, request=request)
        expected = {}
        found = {}
        for file in ownership_test_files_home:
            if not file.exists():
                continue
            expected[file] = expected_owner
            found[file] = file.owner()
        assert expected == found


@pytest.mark.skipif(sys.platform != "darwin", reason="macOS only")
@pytest.mark.skipif(not shutil.which("xcodebuild"), reason="requires xcodebuild")
def test_example_osxpkg_extra_pages(tmp_path):
    try:
        subprocess.run(["xcodebuild", "--help"], check=True, capture_output=True)
    except subprocess.CalledProcessError:
        pytest.skip("xcodebuild requires XCode to compile extra pages.")
    recipe_path = _example_path("osxpkg_extra_pages")
    input_path = tmp_path / "input"
    output_path = tmp_path / "output"
    shutil.copytree(str(recipe_path), str(input_path))
    installer, install_dir = next(create_installer(input_path, output_path))
    # expand-full is an undocumented option that extracts all archives,
    # including binary archives like the PlugIns file
    cmd = ["pkgutil", "--expand-full", installer, output_path / "expanded"]
    _execute(cmd)
    installer_sections = output_path / "expanded" / "PlugIns" / "InstallerSections.plist"
    assert installer_sections.exists()

    with open(installer_sections, "rb") as f:
        plist = plist_load(f)
    expected = {
        "SectionOrder": [
            "Introduction",
            "ReadMe",
            "License",
            "Target",
            "PackageSelection",
            "Install",
            "ExtraPage.bundle",
        ]
    }
    assert plist == expected


@pytest.mark.skipif(sys.platform != "darwin", reason="macOS only")
@pytest.mark.skipif(not shutil.which("xcodebuild"), reason="requires xcodebuild")
@pytest.mark.skipif("CI" not in os.environ, reason="CI only")
def test_macos_signing(tmp_path, self_signed_application_certificate_macos):
    try:
        subprocess.run(["xcodebuild", "--help"], check=True, capture_output=True)
    except subprocess.CalledProcessError:
        pytest.skip("xcodebuild requires XCode to compile extra pages.")
    input_path = tmp_path / "input"
    recipe_path = _example_path("osxpkg_extra_pages")
    shutil.copytree(str(recipe_path), str(input_path))
    with open(input_path / "construct.yaml", "a") as f:
        f.write(f"notarization_identity_name: {self_signed_application_certificate_macos}\n")
    output_path = tmp_path / "output"
    installer, install_dir = next(create_installer(input_path, output_path))

    # Check component signatures
    expanded_path = output_path / "expanded"
    # expand-full is an undocumented option that extracts all archives,
    # including binary archives like the PlugIns file
    cmd = ["pkgutil", "--expand-full", installer, expanded_path]
    _execute(cmd)
    components = [
        Path(expanded_path, "prepare_installation.pkg", "Payload", "osx-pkg-test", "_conda"),
        Path(expanded_path, "Plugins", "ExtraPage.bundle"),
    ]
    validated_signatures = []
    for component in components:
        p = subprocess.run(
            ["/usr/bin/codesign", "--verify", str(component), "--verbose=4"],
            check=True,
            text=True,
            capture_output=True,
        )
        # codesign --verify outputs to stderr
        lines = p.stderr.split("\n")[:-1]
        if (
            len(lines) == 2
            and lines[0] == f"{component}: valid on disk"
            and lines[1] == f"{component}: satisfies its Designated Requirement"
        ):
            validated_signatures.append(component)
    assert validated_signatures == components


def test_example_scripts(tmp_path, request):
    input_path = _example_path("scripts")
    for installer, install_dir in create_installer(input_path, tmp_path, with_spaces=True):
        _run_installer(input_path, installer, install_dir, request=request)


@pytest.mark.skipif(
    (
        CONDA_EXE == StandaloneExe.MAMBA
        or CONDA_EXE_VERSION is None
        or CONDA_EXE_VERSION < Version("23.11.0a0")
    ),
    reason="menuinst v2 requires conda-standalone>=23.11.0; micromamba is not supported yet",
)
def test_example_shortcuts(tmp_path, request):
    input_path = _example_path("shortcuts")
    for installer, install_dir in create_installer(input_path, tmp_path):
        _run_installer(input_path, installer, install_dir, request=request, uninstall=False)
        # check that the shortcuts are created
        if sys.platform == "win32":
            for key in ("ProgramData", "AppData"):
                start_menu = Path(os.environ[key]) / "Microsoft/Windows/Start Menu/Programs"
                package_1 = start_menu / "Package 1"
                anaconda = start_menu / "Anaconda3 (64-bit)"
                if package_1.is_dir() and anaconda.is_dir():
                    assert (package_1 / "A.lnk").is_file()
                    assert (package_1 / "B.lnk").is_file()
                    # The shortcut created from the 'base' env
                    # should not exist because we filtered it out in the YAML
                    # We do expect one shortcut from 'another_env'
                    assert not (anaconda / "Anaconda Prompt.lnk").is_file()
                    assert (anaconda / "Anaconda Prompt (another_env).lnk").is_file()
                    break
            else:
                raise AssertionError("No shortcuts found!")
            _run_uninstaller_exe(install_dir)
            assert not (package_1 / "A.lnk").is_file()
            assert not (package_1 / "B.lnk").is_file()
        elif sys.platform == "darwin":
            applications = Path("~/Applications").expanduser()
            print("Shortcuts found:", sorted(applications.glob("**/*.app")))
            assert (applications / "A.app").exists()
            assert (applications / "B.app").exists()
        elif sys.platform == "linux":
            applications = Path("~/.local/share/applications").expanduser()
            print("Shortcuts found:", sorted(applications.glob("**/*.desktop")))
            assert (applications / "package-1_a.desktop").exists()
            assert (applications / "package-1_b.desktop").exists()


@pytest.mark.skipif(sys.platform != "win32", reason="Windows only")
def test_example_signing(tmp_path, request):
    input_path = _example_path("signing")
    cert_path = tmp_path / "self-signed-cert.pfx"
    cert_pwd = "1234"
    _self_signed_certificate_windows(path=cert_path, password=cert_pwd)
    assert cert_path.exists()
    certificate_in_input_dir = input_path / "certificate.pfx"
    shutil.copy(str(cert_path), str(certificate_in_input_dir))
    request.addfinalizer(lambda: certificate_in_input_dir.unlink())
    for installer, install_dir in create_installer(
        input_path,
        tmp_path,
        with_spaces=True,
        CONSTRUCTOR_SIGNING_CERTIFICATE=str(cert_path),
        CONSTRUCTOR_PFX_CERTIFICATE_PASSWORD=cert_pwd,
    ):
        _run_installer(input_path, installer, install_dir, request=request)


@pytest.mark.skipif(sys.platform != "win32", reason="Windows only")
@pytest.mark.skipif(
    not shutil.which("azuresigntool") and not os.environ.get("AZURE_SIGNTOOL_PATH"),
    reason="AzureSignTool not available",
)
@pytest.mark.parametrize(
    "auth_method",
    os.environ.get("AZURE_SIGNTOOL_TEST_AUTH_METHODS", "token,secret").split(","),
)
def test_azure_signtool(tmp_path, request, monkeypatch, auth_method):
    """Test signing installers with AzureSignTool.

    There are three ways to authenticate with Azure: tokens, secrets, and managed identities.
    There is no good sentinel environment for manged identities, so an environment variable
    is used to determine which authentication methods to test.
    """
    if auth_method == "token":
        if not os.environ.get("AZURE_SIGNTOOL_KEY_VAULT_ACCESSTOKEN"):
            pytest.skip("No AzureSignTool token in environment.")
        monkeypatch.delenv("AZURE_SIGNTOOL_KEY_VAULT_SECRET", raising=False)
    elif auth_method == "secret":
        if not os.environ.get("AZURE_SIGNTOOL_KEY_VAULT_SECRET"):
            pytest.skip("No AzureSignTool secret in environment.")
        monkeypatch.delenv("AZURE_SIGNTOOL_KEY_VAULT_ACCESSTOKEN", raising=False)
    elif auth_method == "managed":
        monkeypatch.delenv("AZURE_SIGNTOOL_KEY_VAULT_ACCESSTOKEN", raising=False)
        monkeypatch.delenv("AZURE_SIGNTOOL_KEY_VAULT_SECRET", raising=False)
    else:
        pytest.skip(f"Unknown authentication method {auth_method}.")
    input_path = _example_path("azure_signtool")
    for installer, install_dir in create_installer(
        input_path,
        tmp_path,
    ):
        _run_installer(input_path, installer, install_dir, request=request)


def test_example_use_channel_remap(tmp_path, request):
    input_path = _example_path("use_channel_remap")
    for installer, install_dir in create_installer(input_path, tmp_path):
        _run_installer(input_path, installer, install_dir, request=request, uninstall=False)
        p = subprocess.run(
            [sys.executable, "-m", "conda", "list", "--prefix", install_dir, "--json"],
            capture_output=True,
            text=True,
        )
        packages = json.loads(p.stdout)
        for pkg in packages:
            assert pkg["channel"] == "private_repo"


def test_example_from_existing_env(tmp_path, request):
    input_path = _example_path("from_existing_env")
    subprocess.check_call(
        [sys.executable, "-mconda", "create", "-p", tmp_path / "env", "-y", "python"]
    )
    for installer, install_dir in create_installer(
        input_path,
        tmp_path,
        CONSTRUCTOR_TEST_EXISTING_ENV=str(tmp_path / "env"),
    ):
        _run_installer(input_path, installer, install_dir, request=request)
        if installer.suffix == ".pkg" and not ON_CI:
            return
        for pkg in PrefixData(install_dir, pip_interop_enabled=True).iter_records():
            assert pkg["channel"] != "pypi"


def test_example_from_env_txt(tmp_path, request):
    input_path = _example_path("from_env_txt")
    for installer, install_dir in create_installer(input_path, tmp_path):
        _run_installer(input_path, installer, install_dir, request=request)
        if installer.suffix == ".pkg" and not ON_CI:
            return
        for pkg in PrefixData(install_dir, pip_interop_enabled=True).iter_records():
            assert pkg["channel"] != "pypi"


def test_example_from_env_yaml(tmp_path, request):
    input_path = _example_path("from_env_yaml")
    for installer, install_dir in create_installer(input_path, tmp_path, timeout=600):
        _run_installer(input_path, installer, install_dir, request=request)
        if installer.suffix == ".pkg" and not ON_CI:
            return
        for pkg in PrefixData(install_dir, pip_interop_enabled=True).iter_records():
            assert pkg["channel"] != "pypi"


@pytest.mark.skipif(context.subdir != "linux-64", reason="Linux x64 only")
def test_example_from_explicit(tmp_path, request):
    input_path = _example_path("from_explicit")
    for installer, install_dir in create_installer(input_path, tmp_path):
        _run_installer(input_path, installer, install_dir, request=request)
        if installer.suffix == ".pkg" and not ON_CI:
            return
        out = subprocess.check_output(
            [sys.executable, "-mconda", "list", "-p", install_dir, "--explicit", "--md5"],
            text=True,
        )
        expected = (input_path / "explicit_linux-64.txt").read_text()
        # Filter comments
        out = [line for line in out.split("\n") if not line.startswith("#")]
        expected = [line for line in expected.split("\n") if not line.startswith("#")]
        assert out == expected


def test_register_envs(tmp_path, request):
    input_path = _example_path("register_envs")
    for installer, install_dir in create_installer(input_path, tmp_path):
        _run_installer(input_path, installer, install_dir, request=request)
        environments_txt = Path("~/.conda/environments.txt").expanduser().read_text()
        assert str(install_dir) not in environments_txt


@pytest.mark.skipif(sys.platform != "darwin", reason="MacOS only")
@pytest.mark.parametrize("domains", ({}, {"enable_anywhere": "false", "enable_localSystem": True}))
def test_pkg_distribution_domains(tmp_path, domains):
    recipe_path = _example_path("osxpkg")
    input_path = tmp_path / "input"
    output_path = tmp_path / "output"
    shutil.copytree(str(recipe_path), str(input_path))
    if domains:
        with open(input_path / "construct.yaml", "a") as cyml:
            cyml.write("pkg_domains:\n")
            for key, val in domains.items():
                cyml.write(f"  {key}: {val}\n")

    installer, install_dir = next(create_installer(input_path, output_path))
    cmd = ["pkgutil", "--expand", installer, output_path / "expanded"]
    _execute(cmd)
    domains_file = output_path / "expanded" / "Distribution"
    assert domains_file.exists()

    tree = ET.parse(domains_file)
    found = {key: val for key, val in tree.find("domains").items()}
    defaults = {"enable_anywhere": "true", "enable_currentUserHome": "true"}
    expected = {key: str(val).lower() for key, val in domains.items()} if domains else defaults
    assert expected == found


@pytest.mark.skipif(sys.platform != "darwin", reason="macOS only")
def test_cross_osx_building(tmp_path):
    input_path = _example_path("noconda")
    tmp_env = tmp_path / "env"
    subprocess.check_call(
        [
            sys.executable,
            "-mconda",
            "create",
            "-p",
            tmp_env,
            "-y",
            "micromamba",
            "--platform",
            "osx-arm64",
        ],
    )
    micromamba_arm64 = tmp_env / "bin" / "micromamba"
    create_installer(
        input_path,
        tmp_path,
        conda_exe=micromamba_arm64,
        extra_constructor_args=["--platform", "osx-arm64"],
        config_filename="constructor_input.yaml",
    )


def test_virtual_specs_failed(tmp_path, request):
    input_path = _example_path("virtual_specs_failed")
    for installer, install_dir in create_installer(input_path, tmp_path):
        process = _run_installer(
            input_path,
            installer,
            install_dir,
            request=request,
            check_subprocess=False,
            uninstall=False,
        )
        # This example is configured to fail due to unsatisfiable virtual specs
        if installer.suffix == ".exe":
            with pytest.raises(AssertionError, match="Failed to check virtual specs"):
                _check_installer_log(install_dir)
            continue
        elif installer.suffix == ".pkg":
            # The GUI does provide a better message with the min version and so on
            # but on the CLI we fail with this one instead
            msg = "Cannot install on volume"
        else:
            # The shell installer has its own Bash code for __glibc and __osx
            # Other virtual specs like __cuda are checked by conda-standalone/micromamba
            # and will fail with solver errors like PackagesNotFound etc
            msg = "Installer requires"
        assert process.returncode != 0
        assert msg in process.stdout + process.stderr


def test_virtual_specs_ok(tmp_path, request):
    input_path = _example_path("virtual_specs_ok")
    for installer, install_dir in create_installer(input_path, tmp_path):
        _run_installer(
            input_path,
            installer,
            install_dir,
            request=request,
            check_subprocess=True,
            uninstall=True,
        )


@pytest.mark.skipif(sys.platform.startswith("win"), reason="Unix only")
def test_virtual_specs_override(tmp_path, request, monkeypatch):
    input_path = _example_path("virtual_specs_failed")
    for installer, install_dir in create_installer(input_path, tmp_path):
        if installer.name.endswith(".pkg"):
            continue
        monkeypatch.setenv("CONDA_OVERRIDE_GLIBC", "20")
        monkeypatch.setenv("CONDA_OVERRIDE_OSX", "30")
        _run_installer(
            input_path,
            installer,
            install_dir,
            request=request,
            check_subprocess=True,
            uninstall=True,
        )


@pytest.mark.xfail(
    CONDA_EXE == StandaloneExe.CONDA and CONDA_EXE_VERSION < Version("24.9.0"),
    reason="Pre-existing .condarc breaks installation",
)
def test_ignore_condarc_files(tmp_path, monkeypatch, request):
    # Create a bogus .condarc file that would result in errors if read.
    # conda searches inside XDG_CONFIG_HOME on all systems, which is a
    # a safer directory to monkeypatch, especially on Windows where patching
    # HOME or USERPROFILE breaks installer builds.
    # mamba does not search this directory, so use HOME as a fallback.
    # Since micromamba is not supported on Windows, this is not a problem.
    if CONDA_EXE == StandaloneExe.MAMBA:
        monkeypatch.setenv("HOME", str(tmp_path))
        condarc = tmp_path / ".condarc"
    else:
        monkeypatch.setenv("XDG_CONFIG_HOME", str(tmp_path))
        condarc = tmp_path / "conda" / ".condarc"
    condarc.parent.mkdir(parents=True, exist_ok=True)
    condarc.write_text("safety_checks:\n  - very safe\n")
    recipe_path = _example_path("customize_controls")
    input_path = tmp_path / "input"
    shutil.copytree(str(recipe_path), str(input_path))
    # Rewrite installer name to avoid duplicate artifacts
    construct_yaml = input_path / "construct.yaml"
    content = construct_yaml.read_text()
    construct_yaml.write_text(content.replace("name: NoCondaOptions", "name: NoCondaRC"))
    for installer, install_dir in create_installer(input_path, tmp_path):
        proc = _run_installer(
            input_path,
            installer,
            install_dir,
            request=request,
            check_subprocess=True,
            uninstall=True,
        )
        if CONDA_EXE == StandaloneExe.MAMBA and installer.suffix == ".sh":
            # micromamba loads the rc files even for constructor subcommands.
            # This cannot be turned off with --no-rc, which causes four errors
            # in stderr. If there are more, other micromamba calls have read
            # the bogus .condarc file.
            # pkg installers unfortunately do not output any errors into the log.
            assert proc.stderr.count("Bad conversion of configurable") == 4


<<<<<<< HEAD
@pytest.mark.skipif(
    CONDA_EXE == StandaloneExe.CONDA and CONDA_EXE_VERSION < Version("24.11.0"),
    reason="Requires conda-standalone 24.11.x or newer",
)
@pytest.mark.skipif(not sys.platform == "win32", reason="Windows only")
@pytest.mark.skipif(not ON_CI, reason="CI only - Interacts with system files")
@pytest.mark.parametrize(
    "remove_user_data,remove_caches,remove_config_files",
    (
        pytest.param(False, False, None, id="keep files"),
        pytest.param(True, True, "all", id="remove all files"),
        pytest.param(False, False, "system", id="remove system .condarc files"),
        pytest.param(False, False, "user", id="remove user .condarc files"),
    )
)
def test_uninstallation_standalone(
    monkeypatch,
    remove_user_data: bool,
    remove_caches: bool,
    remove_config_files: Union[str, None],
    tmp_path: Path,
):
    recipe_path = _example_path("customize_controls")
    input_path = tmp_path / "input"
    shutil.copytree(str(recipe_path), str(input_path))
    with open(input_path / "construct.yaml", "a") as construct:
        construct.write("uninstall_with_conda_exe: true\n")
    installer, install_dir = next(create_installer(input_path, tmp_path))
    monkeypatch.setenv("USERPROFILE", str(tmp_path))
    _run_installer(
        input_path,
        installer,
        install_dir,
        check_subprocess=True,
        uninstall=False,
    )

    # Set up files for removal.
    # Since conda-standalone is extensively tested upstream,
    # only set up a minimum set of files.
    dot_conda_dir = tmp_path / ".conda"
    assert dot_conda_dir.exists()

    # Minimum set of files needed for an index cache
    pkg_cache = tmp_path / "pkgs"
    (pkg_cache / "cache").mkdir(parents=True)
    (pkg_cache / "urls.txt").touch()

    user_rc = tmp_path / ".condarc"
    system_rc = Path("C:/ProgramData/conda/.condarc")
    system_rc.parent.mkdir(parents=True)
    condarc = f"pkgs_dirs:\n  - {pkg_cache}\n"
    user_rc.write_text(condarc)
    system_rc.write_text(condarc)

    uninstall_options = []
    remove_system_rcs = False
    remove_user_rcs = False
    if remove_config_files is not None:
        uninstall_options.append(f"/RemoveConfigFiles={remove_config_files}")
        remove_system_rcs = remove_config_files != "user"
        remove_user_rcs = remove_config_files != "system"
    if remove_user_data:
        uninstall_options.append("/RemoveUserData=1")
    if remove_caches:
        uninstall_options.append("/RemoveCaches=1")

    try:
        _run_uninstaller_exe(install_dir, check=False, options=uninstall_options)
        assert not install_dir.exists() or not next(install_dir.glob("*.conda_trash"), None)
        assert dot_conda_dir.exists() != remove_user_data
        assert pkg_cache.exists() != remove_caches
        assert system_rc.exists() != remove_system_rcs
        assert user_rc.exists() != remove_user_rcs
    finally:
        if system_rc.parent.exists():
            shutil.rmtree(system_rc.parent)
=======
def test_regressions(tmp_path, request):
    input_path = _example_path("regressions")
    for installer, install_dir in create_installer(input_path, tmp_path):
        _run_installer(
            input_path,
            installer,
            install_dir,
            request=request,
            check_subprocess=True,
            uninstall=True,
        )
>>>>>>> 0710405f
<|MERGE_RESOLUTION|>--- conflicted
+++ resolved
@@ -921,7 +921,6 @@
             assert proc.stderr.count("Bad conversion of configurable") == 4
 
 
-<<<<<<< HEAD
 @pytest.mark.skipif(
     CONDA_EXE == StandaloneExe.CONDA and CONDA_EXE_VERSION < Version("24.11.0"),
     reason="Requires conda-standalone 24.11.x or newer",
@@ -999,7 +998,8 @@
     finally:
         if system_rc.parent.exists():
             shutil.rmtree(system_rc.parent)
-=======
+
+
 def test_regressions(tmp_path, request):
     input_path = _example_path("regressions")
     for installer, install_dir in create_installer(input_path, tmp_path):
@@ -1010,5 +1010,4 @@
             request=request,
             check_subprocess=True,
             uninstall=True,
-        )
->>>>>>> 0710405f
+        )