from __future__ import annotations

import getpass
import json
import os
import shutil
import subprocess
import sys
import time
import warnings
import xml.etree.ElementTree as ET
from datetime import timedelta
from functools import cache
from pathlib import Path
from plistlib import load as plist_load
from typing import TYPE_CHECKING

import pytest
from conda.base.context import context
from conda.core.prefix_data import PrefixData
from conda.models.version import VersionOrder as Version

from constructor.utils import StandaloneExe, identify_conda_exe

if TYPE_CHECKING:
    from collections.abc import Generator, Iterable

if sys.platform == "darwin":
    from constructor.osxpkg import calculate_install_dir
elif sys.platform.startswith("win"):
    import ntsecuritycon as con
    import win32security

try:
    import coverage  # noqa

    COV_CMD = ("coverage", "run", "--branch", "--append", "-m")
except ImportError:
    COV_CMD = ()


pytestmark = pytest.mark.examples
REPO_DIR = Path(__file__).parent.parent
ON_CI = bool(os.environ.get("CI")) and os.environ.get("CI") != "0"
CONSTRUCTOR_CONDA_EXE = os.environ.get("CONSTRUCTOR_CONDA_EXE")
CONDA_EXE, CONDA_EXE_VERSION = identify_conda_exe(CONSTRUCTOR_CONDA_EXE)
if CONDA_EXE_VERSION is not None:
    CONDA_EXE_VERSION = Version(CONDA_EXE_VERSION)
CONSTRUCTOR_DEBUG = os.environ.get("CONSTRUCTOR_DEBUG", "").lower() in ("1", "true", "yes")
if artifacts_path := os.environ.get("CONSTRUCTOR_EXAMPLES_KEEP_ARTIFACTS"):
    KEEP_ARTIFACTS_PATH = Path(artifacts_path)
    KEEP_ARTIFACTS_PATH.mkdir(parents=True, exist_ok=True)
else:
    KEEP_ARTIFACTS_PATH = None


def _execute(
    cmd: Iterable[str], installer_input=None, check=True, timeout=420, **env_vars
) -> subprocess.CompletedProcess:
    t0 = time.time()
    # The environment is not copied on Windows, so copy here to get consistent behavior
    env = os.environ.copy()
    if env_vars:
        env.update({k: v for (k, v) in env_vars.items() if v is not None})
    p = subprocess.Popen(
        cmd,
        stdin=subprocess.PIPE if installer_input else None,
        stdout=subprocess.PIPE,
        stderr=subprocess.PIPE,
        text=True,
        env=env,
    )
    stdout, stderr = None, None
    try:
        stdout, stderr = p.communicate(input=installer_input, timeout=timeout)
        retcode = p.poll()
        if check and retcode:
            raise subprocess.CalledProcessError(retcode, cmd, output=stdout, stderr=stderr)
        return subprocess.CompletedProcess(cmd, retcode, stdout, stderr)
    except subprocess.TimeoutExpired:
        p.kill()
        stdout, stderr = p.communicate()
        raise
    finally:
        if stdout:
            print(stdout)
        if stderr:
            print(stderr, file=sys.stderr)
        print("Took", timedelta(seconds=time.time() - t0))


def _check_installer_log(install_dir):
    # Windows installers won't raise exit codes so we need to check the log file
    error_lines = []
    try:
        log_is_empty = True
        with open(os.path.join(install_dir, "install.log"), encoding="utf-16-le") as f:
            print("Installer log:", file=sys.stderr)
            for line in f:
                log_is_empty = False
                print(line, end="", file=sys.stderr)
                if ":error:" in line.lower():
                    error_lines.append(line)
        if log_is_empty:
            error_lines.append("Logfile was unexpectedly empty!")
    except Exception as exc:
        error_lines.append(
            f"Could not read logs! {exc.__class__.__name__}: {exc}\n"
            "Did you install the 'log' variant of nsis? 'conda install conda-forge::nsis=*=*log*'\n"
            "Once you have installed it, set NSIS_USING_LOG_BUILD=1.\n"
            "Otherwise, this usually means that the destination folder could not be created.\n"
            "Possible causes: permissions, non-supported characters, long paths...\n"
            "Consider setting 'check_path_spaces' and 'check_path_length' to 'False'."
        )
    if error_lines:
        raise AssertionError("\n".join(error_lines))


def _run_installer_exe(
    installer,
    install_dir,
    installer_input=None,
    timeout=420,
    check=True,
    options: list | None = None,
):
    """
    NSIS manual:
    > /D sets the default installation directory ($INSTDIR), overriding InstallDir
    > and InstallDirRegKey. It must be the last parameter used in the command line
    > and must not contain any quotes, even if the path contains spaces. Only
    > absolute paths are supported.
    Since subprocess.Popen WILL escape the spaces with quotes, we need to provide
    them as separate arguments. We don't care about multiple spaces collapsing into
    one, since the point is to just have spaces in the installation path -- one
    would be enough too :)
    This is why we have this weird .split() thingy down there in `/D=...`.

    Note that we do print information to the console, but that's not the stdout stream
    of the subprocess. We make NSIS attach itself to the parent console and write directly there.
    As a result we can't capture the output, so we still have to rely on the logfiles.
    """
    if not sys.platform.startswith("win"):
        raise ValueError("Can only run .exe installers on Windows")
    if "NSIS_USING_LOG_BUILD" not in os.environ:
        warnings.warn(
            "Windows installers are tested with NSIS in silent mode, which does "
            "not report errors to stdout. You should use logging-enabled NSIS builds "
            "to generate an 'install.log' file this script will search for errors "
            "after completion."
        )
    options = options or []
    cmd = [
        "cmd.exe",
        "/c",
        "start",
        "/wait",
        installer,
        "/S",
        *options,
        *f"/D={install_dir}".split(),
    ]
    process = _execute(cmd, installer_input=installer_input, timeout=timeout, check=check)
    if check:
        _check_installer_log(install_dir)
    return process


def _run_uninstaller_exe(
    install_dir: Path,
    timeout: int = 420,
    check: bool = True,
    options: list | None = None,
) -> subprocess.CompletedProcess | None:
    # Now test the uninstallers
    if " " in str(install_dir):
        # TODO: We can't seem to run the uninstaller when there are spaces in the PATH
        warnings.warn(
            f"Skipping uninstaller tests for '{install_dir}' due to spaces in path. "
            "This is a known issue with our setup, to be fixed."
        )
        return
    options = options or []
    # Rename install.log
    install_log = install_dir / "install.log"
    if install_log.exists():
        install_log.rename(install_dir / "install.log.bak")

    uninstaller = next(install_dir.glob("Uninstall-*.exe"), None)
    if not uninstaller:
        raise AssertionError("Could not find uninstaller!")
    cmd = [
        "cmd.exe",
        "/c",
        "start",
        "/wait",
        str(uninstaller),
        "/S",
        *options,
        # We need silent mode + "uninstaller location" (_?=...) so the command can
        # be waited; otherwise, since the uninstaller copies itself to a different
        # location so it can be auto-deleted, it returns immediately and it gives
        # us problems with the tempdir cleanup later
        f"_?={install_dir}",
    ]
    process = _execute(cmd, timeout=timeout, check=check)
    if check:
        _check_installer_log(install_dir)
        remaining_files = list(install_dir.iterdir())
        if len(remaining_files) > 3:
            # The debug installer writes to install.log too, which will only
            # be deleted _after_ a reboot. Finding some files is ok, but more
            # than two usually means a problem with the uninstaller.
            # Note this is is not exhaustive, because we are not checking
            # whether the registry was restored, menu items were deleted, etc.
            # TODO :)
            raise AssertionError(f"Uninstaller left too many files: {remaining_files}")
    return process


def _run_installer_sh(
    installer,
    install_dir,
    installer_input=None,
    timeout=420,
    check=True,
    options: list | None = None,
):
    if installer_input:
        cmd = ["/bin/sh", installer]
    else:
        options = options or []
        cmd = ["/bin/sh"]
        if CONSTRUCTOR_DEBUG:
            cmd.append("-x")
        cmd += [installer, "-b", *options, "-p", install_dir]
    return _execute(cmd, installer_input=installer_input, timeout=timeout, check=check)


def _run_installer_pkg(
    installer,
    install_dir,
    example_path=None,
    config_filename="construct.yaml",
    timeout=420,
    check=True,
):
    if os.environ.get("CI"):
        # We want to run it in an arbitrary directory, but the options
        # are limited here... We can only install to $HOME :shrug:
        # but that will pollute ~, so we only do it if we are running on CI
        cmd = [
            "installer",
            "-pkg",
            installer,
            "-dumplog",
            "-target",
            "CurrentUserHomeDirectory",
        ]
        if example_path:
            install_dir = calculate_install_dir(example_path / config_filename)
            install_dir = Path(os.environ["HOME"]) / install_dir
    else:
        # This command only expands the PKG, but does not install
        warnings.warn(
            "Not running installer, only expanding the PKG. "
            "Export CI=1 to run it, but it will pollute your $HOME."
        )
        cmd = ["pkgutil", "--expand", installer, install_dir]
    return _execute(cmd, timeout=timeout, check=check), install_dir


def _sentinel_file_checks(example_path, install_dir):
    script_ext = "bat" if sys.platform.startswith("win") else "sh"
    for script_prefix in "pre", "post", "test":
        script = f"{script_prefix}_install.{script_ext}"
        sentinel = f"{script_prefix}_install_sentinel.txt"
        if (example_path / script).exists() and not (install_dir / sentinel).exists():
            raise AssertionError(
                f"Sentinel file for {script_prefix}_install not found! "
                f"{install_dir} contents:\n" + "\n".join(sorted(map(str, install_dir.iterdir())))
            )


def _run_installer(
    example_path: Path,
    installer: Path,
    install_dir: Path,
    installer_input: str | None = None,
    config_filename="construct.yaml",
    check_sentinels=True,
    check_subprocess=True,
    request=None,
    uninstall=True,
    timeout=420,
    options: list | None = None,
) -> subprocess.CompletedProcess:
    if installer.suffix == ".exe":
        process = _run_installer_exe(
            installer,
            install_dir,
            installer_input=installer_input,
            timeout=timeout,
            check=check_subprocess,
            options=options,
        )
    elif installer.suffix == ".sh":
        process = _run_installer_sh(
            installer,
            install_dir,
            installer_input=installer_input,
            timeout=timeout,
            check=check_subprocess,
            options=options,
        )
    elif installer.suffix == ".pkg":
        if request and ON_CI:
            request.addfinalizer(lambda: shutil.rmtree(str(install_dir), ignore_errors=True))
        process, _ = _run_installer_pkg(
            installer,
            install_dir,
            example_path=example_path,
            config_filename=config_filename,
            timeout=timeout,
            check=check_subprocess,
        )
    else:
        raise ValueError(f"Unknown installer type: {installer.suffix}")
    if check_sentinels and not (installer.suffix == ".pkg" and ON_CI):
        _sentinel_file_checks(example_path, install_dir)
    if uninstall and installer.suffix == ".exe":
        _run_uninstaller_exe(install_dir, timeout=timeout, check=check_subprocess)
    return process


def create_installer(
    input_dir: Path,
    workspace: Path,
    conda_exe=CONSTRUCTOR_CONDA_EXE,
    debug=CONSTRUCTOR_DEBUG,
    with_spaces=False,
    timeout=420,
    config_filename="construct.yaml",
    extra_constructor_args: Iterable[str] = None,
    **env_vars,
) -> Generator[tuple[Path, Path], None, None]:
    if sys.platform.startswith("win") and conda_exe and _is_micromamba(conda_exe):
        pytest.skip("Micromamba is not supported on Windows yet.")

    output_dir = workspace / "installer"
    output_dir.mkdir(parents=True, exist_ok=True)
    cmd = [
        *COV_CMD,
        "constructor",
        "-v",
        str(input_dir),
        "--output-dir",
        str(output_dir),
        "--config-filename",
        config_filename,
    ]
    if conda_exe:
        cmd.extend(["--conda-exe", conda_exe])
    if debug:
        cmd.append("--debug")
    if extra_constructor_args:
        cmd.extend(extra_constructor_args)

    _execute(cmd, timeout=timeout, **env_vars)

    install_dir_prefix = "i n s t a l l" if with_spaces else "install"

    def _sort_by_extension(path):
        "Return shell installers first so they are run before the GUI ones"
        return {"sh": 1, "pkg": 2, "exe": 3}[path.suffix[1:]], path

    installers = (p for p in output_dir.iterdir() if p.suffix in (".exe", ".sh", ".pkg"))
    for installer in sorted(installers, key=_sort_by_extension):
        if installer.suffix == ".pkg" and ON_CI:
            install_dir = Path("~").expanduser() / calculate_install_dir(
                input_dir / config_filename
            )
        else:
            install_dir = (
                workspace / f"{install_dir_prefix}-{installer.stem}-{installer.suffix[1:]}"
            )
        yield installer, install_dir
        if KEEP_ARTIFACTS_PATH:
            try:
                shutil.move(str(installer), str(KEEP_ARTIFACTS_PATH))
            except shutil.Error:
                # Some tests reuse the examples for different checks; ignore errors
                pass


@cache
def _self_signed_certificate_windows(path: str, password: str = None):
    if not sys.platform.startswith("win"):
        return
    return _execute(
        ["powershell.exe", REPO_DIR / "scripts/create_self_signed_certificate.ps1"],
        CONSTRUCTOR_SIGNING_CERTIFICATE=str(path),
        CONSTRUCTOR_PFX_CERTIFICATE_PASSWORD=password,
    )


def _example_path(example_name):
    return REPO_DIR / "examples" / example_name


def _is_micromamba(path) -> bool:
    name, _ = identify_conda_exe(path)
    return name == StandaloneExe.MAMBA


@pytest.fixture(params=["linux-aarch64"])
def platform_conda_exe(request, tmp_path) -> tuple[str, Path]:
    platform = request.param
    tmp_env = tmp_path / "env"
    subprocess.check_call(
        [
            sys.executable,
            "-m",
            "conda",
            "create",
            "-p",
            tmp_env,
            "-y",
            "conda-standalone",
            "--platform",
            platform,
        ],
    )
    conda_exe = tmp_env / "standalone_conda/conda.exe"
    assert conda_exe.exists()
    return platform, conda_exe


def test_example_customize_controls(tmp_path, request):
    input_path = _example_path("customize_controls")
    for installer, install_dir in create_installer(input_path, tmp_path):
        _run_installer(input_path, installer, install_dir, request=request)


def test_example_customized_welcome_conclusion(tmp_path, request):
    input_path = _example_path("customized_welcome_conclusion")
    for installer, install_dir in create_installer(input_path, tmp_path):
        _run_installer(input_path, installer, install_dir, request=request)


@pytest.mark.parametrize("extra_pages", ("str", "list"))
@pytest.mark.skipif(sys.platform != "win32", reason="Windows only")
def test_example_extra_pages_win(tmp_path, request, extra_pages, monkeypatch):
    if extra_pages == "list":
        monkeypatch.setenv("POST_INSTALL_PAGES_LIST", "1")
    input_path = _example_path("exe_extra_pages")
    for installer, install_dir in create_installer(input_path, tmp_path):
        _run_installer(input_path, installer, install_dir, request=request)


def test_example_extra_envs(tmp_path, request):
    input_path = _example_path("extra_envs")
    for installer, install_dir in create_installer(input_path, tmp_path):
        _run_installer(input_path, installer, install_dir, request=request)


def test_example_extra_files(tmp_path, request):
    input_path = _example_path("extra_files")
    for installer, install_dir in create_installer(input_path, tmp_path, with_spaces=True):
        _run_installer(input_path, installer, install_dir, request=request)


@pytest.mark.xfail(
    (
        CONDA_EXE == StandaloneExe.CONDA
        and CONDA_EXE_VERSION is not None
        and CONDA_EXE_VERSION < Version("23.11.0a0")
    ),
    reason="Known issue with conda-standalone<=23.10: shortcuts are created but not removed.",
)
@pytest.mark.parametrize("example", ("miniforge", "miniforge-mamba2"))
def test_example_miniforge(tmp_path, request, example):
    input_path = _example_path(example)
    for installer, install_dir in create_installer(input_path, tmp_path):
        if installer.suffix == ".sh":
            # try both batch and interactive installations
            install_dirs = (install_dir / "batch", install_dir / "interactive")
            installer_inputs = (None, f"\nyes\n{install_dir / 'interactive'}\nno\nno\n")
        else:
            install_dirs = (install_dir,)
            installer_inputs = (None,)
        for installer_input, install_dir in zip(installer_inputs, install_dirs):
            _run_installer(
                input_path,
                installer,
                install_dir,
                installer_input=installer_input,
                request=request,
                # PKG installers use their own install path, so we can't check sentinels
                # via `install_dir`
                check_sentinels=installer.suffix != ".pkg",
                uninstall=False,
            )
            if installer.suffix == ".pkg" and ON_CI:
                basename = "Miniforge3" if example == "miniforge" else "Miniforge3-mamba2"
                _sentinel_file_checks(input_path, Path(os.environ["HOME"]) / basename)
            if installer.suffix == ".exe":
                for key in ("ProgramData", "AppData"):
                    start_menu_dir = Path(
                        os.environ[key],
                        "Microsoft/Windows/Start Menu/Programs/Miniforge3",
                    )
                    if start_menu_dir.is_dir():
                        assert list(start_menu_dir.glob("Miniforge*.lnk"))
                        break
                else:
                    raise AssertionError("Could not find Start Menu folder for miniforge")
                _run_uninstaller_exe(install_dir)
                assert not list(start_menu_dir.glob("Miniforge*.lnk"))


def test_example_noconda(tmp_path, request):
    input_path = _example_path("noconda")
    for installer, install_dir in create_installer(
        input_path, tmp_path, config_filename="constructor_input.yaml", with_spaces=True
    ):
        _run_installer(
            input_path,
            installer,
            install_dir,
            config_filename="constructor_input.yaml",
            request=request,
        )


@pytest.mark.skipif(sys.platform != "darwin", reason="macOS only")
def test_example_osxpkg(tmp_path, request):
    input_path = _example_path("osxpkg")
    ownership_test_files_home = [
        ".bash_profile",
        ".conda",
        ".condarc",
        ".config",
        ".config/fish",
        ".config/fish/fish.config",
        ".config/powershell",
        ".config/powershell/profile.ps1",
        ".tcshrc",
        ".xonshrc",
        ".zshrc",
    ]
    ownership_test_files_home = [Path.home() / file for file in ownership_test_files_home]
    # getpass.getuser is more reliable than os.getlogin:
    # https://docs.python.org/3/library/os.html#os.getlogin
    expected_owner = getpass.getuser()
    for installer, install_dir in create_installer(input_path, tmp_path):
        _run_installer(input_path, installer, install_dir, request=request)
        expected = {}
        found = {}
        for file in ownership_test_files_home:
            if not file.exists():
                continue
            expected[file] = expected_owner
            found[file] = file.owner()
        assert expected == found


@pytest.mark.skipif(sys.platform != "darwin", reason="macOS only")
@pytest.mark.skipif(not shutil.which("xcodebuild"), reason="requires xcodebuild")
def test_example_osxpkg_extra_pages(tmp_path):
    try:
        subprocess.run(["xcodebuild", "--help"], check=True, capture_output=True)
    except subprocess.CalledProcessError:
        pytest.skip("xcodebuild requires XCode to compile extra pages.")
    recipe_path = _example_path("osxpkg_extra_pages")
    input_path = tmp_path / "input"
    output_path = tmp_path / "output"
    shutil.copytree(str(recipe_path), str(input_path))
    installer, install_dir = next(create_installer(input_path, output_path))
    # expand-full is an undocumented option that extracts all archives,
    # including binary archives like the PlugIns file
    cmd = ["pkgutil", "--expand-full", installer, output_path / "expanded"]
    _execute(cmd)
    installer_sections = output_path / "expanded" / "PlugIns" / "InstallerSections.plist"
    assert installer_sections.exists()

    with open(installer_sections, "rb") as f:
        plist = plist_load(f)
    expected = {
        "SectionOrder": [
            "Introduction",
            "ReadMe",
            "License",
            "Target",
            "PackageSelection",
            "Install",
            "ExtraPage.bundle",
        ]
    }
    assert plist == expected


@pytest.mark.skipif(sys.platform != "darwin", reason="macOS only")
@pytest.mark.skipif(not shutil.which("xcodebuild"), reason="requires xcodebuild")
@pytest.mark.skipif("CI" not in os.environ, reason="CI only")
def test_macos_signing(tmp_path, self_signed_application_certificate_macos):
    try:
        subprocess.run(["xcodebuild", "--help"], check=True, capture_output=True)
    except subprocess.CalledProcessError:
        pytest.skip("xcodebuild requires XCode to compile extra pages.")
    input_path = tmp_path / "input"
    recipe_path = _example_path("osxpkg_extra_pages")
    shutil.copytree(str(recipe_path), str(input_path))
    with open(input_path / "construct.yaml", "a") as f:
        f.write(f"notarization_identity_name: {self_signed_application_certificate_macos}\n")
    output_path = tmp_path / "output"
    installer, install_dir = next(create_installer(input_path, output_path))

    # Check component signatures
    expanded_path = output_path / "expanded"
    # expand-full is an undocumented option that extracts all archives,
    # including binary archives like the PlugIns file
    cmd = ["pkgutil", "--expand-full", installer, expanded_path]
    _execute(cmd)
    components = [
        Path(expanded_path, "prepare_installation.pkg", "Payload", "osx-pkg-test", "_conda"),
        Path(expanded_path, "Plugins", "ExtraPage.bundle"),
    ]
    validated_signatures = []
    for component in components:
        p = subprocess.run(
            ["/usr/bin/codesign", "--verify", str(component), "--verbose=4"],
            check=True,
            text=True,
            capture_output=True,
        )
        # codesign --verify outputs to stderr
        lines = p.stderr.split("\n")[:-1]
        if (
            len(lines) == 2
            and lines[0] == f"{component}: valid on disk"
            and lines[1] == f"{component}: satisfies its Designated Requirement"
        ):
            validated_signatures.append(component)
    assert validated_signatures == components


def test_example_scripts(tmp_path, request):
    input_path = _example_path("scripts")
    for installer, install_dir in create_installer(input_path, tmp_path, with_spaces=True):
        _run_installer(input_path, installer, install_dir, request=request)


@pytest.mark.skipif(
    (
        CONDA_EXE == StandaloneExe.MAMBA
        or CONDA_EXE_VERSION is None
        or CONDA_EXE_VERSION < Version("23.11.0a0")
    ),
    reason="menuinst v2 requires conda-standalone>=23.11.0; micromamba is not supported yet",
)
def test_example_shortcuts(tmp_path, request):
    input_path = _example_path("shortcuts")
    for installer, install_dir in create_installer(input_path, tmp_path):
        _run_installer(input_path, installer, install_dir, request=request, uninstall=False)
        # check that the shortcuts are created
        if sys.platform == "win32":
            for key in ("ProgramData", "AppData"):
                start_menu = Path(os.environ[key]) / "Microsoft/Windows/Start Menu/Programs"
                package_1 = start_menu / "Package 1"
                anaconda = start_menu / "Anaconda3 (64-bit)"
                if package_1.is_dir() and anaconda.is_dir():
                    assert (package_1 / "A.lnk").is_file()
                    assert (package_1 / "B.lnk").is_file()
                    # The shortcut created from the 'base' env
                    # should not exist because we filtered it out in the YAML
                    # We do expect one shortcut from 'another_env'
                    assert not (anaconda / "Anaconda Prompt.lnk").is_file()
                    assert (anaconda / "Anaconda Prompt (another_env).lnk").is_file()
                    break
            else:
                raise AssertionError("No shortcuts found!")
            _run_uninstaller_exe(install_dir)
            assert not (package_1 / "A.lnk").is_file()
            assert not (package_1 / "B.lnk").is_file()
        elif sys.platform == "darwin":
            applications = Path("~/Applications").expanduser()
            print("Shortcuts found:", sorted(applications.glob("**/*.app")))
            assert (applications / "A.app").exists()
            assert (applications / "B.app").exists()
        elif sys.platform == "linux":
            applications = Path("~/.local/share/applications").expanduser()
            print("Shortcuts found:", sorted(applications.glob("**/*.desktop")))
            assert (applications / "package-1_a.desktop").exists()
            assert (applications / "package-1_b.desktop").exists()


@pytest.mark.skipif(sys.platform != "win32", reason="Windows only")
def test_example_signing(tmp_path, request):
    input_path = _example_path("signing")
    cert_path = tmp_path / "self-signed-cert.pfx"
    cert_pwd = "1234"
    _self_signed_certificate_windows(path=cert_path, password=cert_pwd)
    assert cert_path.exists()
    certificate_in_input_dir = input_path / "certificate.pfx"
    shutil.copy(str(cert_path), str(certificate_in_input_dir))
    request.addfinalizer(lambda: certificate_in_input_dir.unlink())
    for installer, install_dir in create_installer(
        input_path,
        tmp_path,
        with_spaces=True,
        CONSTRUCTOR_SIGNING_CERTIFICATE=str(cert_path),
        CONSTRUCTOR_PFX_CERTIFICATE_PASSWORD=cert_pwd,
    ):
        _run_installer(input_path, installer, install_dir, request=request)


@pytest.mark.skipif(sys.platform != "win32", reason="Windows only")
@pytest.mark.skipif(
    not shutil.which("azuresigntool") and not os.environ.get("AZURE_SIGNTOOL_PATH"),
    reason="AzureSignTool not available",
)
@pytest.mark.parametrize(
    "auth_method",
    os.environ.get("AZURE_SIGNTOOL_TEST_AUTH_METHODS", "token,secret").split(","),
)
def test_azure_signtool(tmp_path, request, monkeypatch, auth_method):
    """Test signing installers with AzureSignTool.

    There are three ways to authenticate with Azure: tokens, secrets, and managed identities.
    There is no good sentinel environment for manged identities, so an environment variable
    is used to determine which authentication methods to test.
    """
    if auth_method == "token":
        if not os.environ.get("AZURE_SIGNTOOL_KEY_VAULT_ACCESSTOKEN"):
            pytest.skip("No AzureSignTool token in environment.")
        monkeypatch.delenv("AZURE_SIGNTOOL_KEY_VAULT_SECRET", raising=False)
    elif auth_method == "secret":
        if not os.environ.get("AZURE_SIGNTOOL_KEY_VAULT_SECRET"):
            pytest.skip("No AzureSignTool secret in environment.")
        monkeypatch.delenv("AZURE_SIGNTOOL_KEY_VAULT_ACCESSTOKEN", raising=False)
    elif auth_method == "managed":
        monkeypatch.delenv("AZURE_SIGNTOOL_KEY_VAULT_ACCESSTOKEN", raising=False)
        monkeypatch.delenv("AZURE_SIGNTOOL_KEY_VAULT_SECRET", raising=False)
    else:
        pytest.skip(f"Unknown authentication method {auth_method}.")
    input_path = _example_path("azure_signtool")
    for installer, install_dir in create_installer(
        input_path,
        tmp_path,
    ):
        _run_installer(input_path, installer, install_dir, request=request)


def test_example_use_channel_remap(tmp_path, request):
    input_path = _example_path("use_channel_remap")
    for installer, install_dir in create_installer(input_path, tmp_path):
        _run_installer(input_path, installer, install_dir, request=request, uninstall=False)
        p = subprocess.run(
            [sys.executable, "-m", "conda", "list", "--prefix", install_dir, "--json"],
            capture_output=True,
            text=True,
        )
        packages = json.loads(p.stdout)
        for pkg in packages:
            assert pkg["channel"] == "private_repo"


def test_example_from_existing_env(tmp_path, request):
    input_path = _example_path("from_existing_env")
    subprocess.check_call(
        [sys.executable, "-mconda", "create", "-p", tmp_path / "env", "-y", "python"]
    )
    for installer, install_dir in create_installer(
        input_path,
        tmp_path,
        CONSTRUCTOR_TEST_EXISTING_ENV=str(tmp_path / "env"),
    ):
        _run_installer(input_path, installer, install_dir, request=request)
        if installer.suffix == ".pkg" and not ON_CI:
            return
        for pkg in PrefixData(install_dir, pip_interop_enabled=True).iter_records():
            assert pkg["channel"] != "pypi"


def test_example_from_env_txt(tmp_path, request):
    input_path = _example_path("from_env_txt")
    for installer, install_dir in create_installer(input_path, tmp_path):
        _run_installer(input_path, installer, install_dir, request=request)
        if installer.suffix == ".pkg" and not ON_CI:
            return
        for pkg in PrefixData(install_dir, pip_interop_enabled=True).iter_records():
            assert pkg["channel"] != "pypi"


def test_example_from_env_yaml(tmp_path, request):
    input_path = _example_path("from_env_yaml")
    for installer, install_dir in create_installer(input_path, tmp_path, timeout=600):
        _run_installer(input_path, installer, install_dir, request=request)
        if installer.suffix == ".pkg" and not ON_CI:
            return
        for pkg in PrefixData(install_dir, pip_interop_enabled=True).iter_records():
            assert pkg["channel"] != "pypi"


@pytest.mark.skipif(context.subdir != "linux-64", reason="Linux x64 only")
def test_example_from_explicit(tmp_path, request):
    input_path = _example_path("from_explicit")
    for installer, install_dir in create_installer(input_path, tmp_path):
        _run_installer(input_path, installer, install_dir, request=request)
        if installer.suffix == ".pkg" and not ON_CI:
            return
        out = subprocess.check_output(
            [sys.executable, "-mconda", "list", "-p", install_dir, "--explicit", "--md5"],
            text=True,
        )
        expected = (input_path / "explicit_linux-64.txt").read_text()
        # Filter comments
        out = [line for line in out.split("\n") if not line.startswith("#")]
        expected = [line for line in expected.split("\n") if not line.startswith("#")]
        assert out == expected


def test_register_envs(tmp_path, request):
    input_path = _example_path("register_envs")
    for installer, install_dir in create_installer(input_path, tmp_path):
        _run_installer(input_path, installer, install_dir, request=request)
        environments_txt = Path("~/.conda/environments.txt").expanduser().read_text()
        assert str(install_dir) not in environments_txt


@pytest.mark.skipif(sys.platform != "darwin", reason="MacOS only")
@pytest.mark.parametrize("domains", ({}, {"enable_anywhere": "false", "enable_localSystem": True}))
def test_pkg_distribution_domains(tmp_path, domains):
    recipe_path = _example_path("osxpkg")
    input_path = tmp_path / "input"
    output_path = tmp_path / "output"
    shutil.copytree(str(recipe_path), str(input_path))
    if domains:
        with open(input_path / "construct.yaml", "a") as cyml:
            cyml.write("pkg_domains:\n")
            for key, val in domains.items():
                cyml.write(f"  {key}: {val}\n")

    installer, install_dir = next(create_installer(input_path, output_path))
    cmd = ["pkgutil", "--expand", installer, output_path / "expanded"]
    _execute(cmd)
    domains_file = output_path / "expanded" / "Distribution"
    assert domains_file.exists()

    tree = ET.parse(domains_file)
    found = {key: val for key, val in tree.find("domains").items()}
    defaults = {"enable_anywhere": "true", "enable_currentUserHome": "true"}
    expected = {key: str(val).lower() for key, val in domains.items()} if domains else defaults
    assert expected == found


@pytest.mark.skipif(sys.platform != "darwin", reason="macOS only")
def test_cross_osx_building(tmp_path):
    input_path = _example_path("noconda")
    tmp_env = tmp_path / "env"
    subprocess.check_call(
        [
            sys.executable,
            "-mconda",
            "create",
            "-p",
            tmp_env,
            "-y",
            "micromamba",
            "--platform",
            "osx-arm64",
            "-c",
            "conda-forge",
        ],
    )
    micromamba_arm64 = tmp_env / "bin" / "micromamba"
    create_installer(
        input_path,
        tmp_path,
        conda_exe=micromamba_arm64,
        extra_constructor_args=["--platform", "osx-arm64"],
        config_filename="constructor_input.yaml",
    )


def test_cross_build_example(tmp_path, platform_conda_exe):
    platform, conda_exe = platform_conda_exe
    input_path = _example_path("virtual_specs_ok")

    for installer, _ in create_installer(
        input_path,
        tmp_path,
        timeout=600,
        conda_exe=conda_exe,
        extra_constructor_args=["--platform", platform],
    ):
        assert installer.exists()


def test_virtual_specs_failed(tmp_path, request):
    input_path = _example_path("virtual_specs_failed")
    for installer, install_dir in create_installer(input_path, tmp_path):
        process = _run_installer(
            input_path,
            installer,
            install_dir,
            request=request,
            check_subprocess=False,
            uninstall=False,
        )
        # This example is configured to fail due to unsatisfiable virtual specs
        if installer.suffix == ".exe":
            with pytest.raises(AssertionError, match="Failed to check virtual specs"):
                _check_installer_log(install_dir)
            continue
        elif installer.suffix == ".pkg":
            if not ON_CI:
                continue
            # The GUI does provide a better message with the min version and so on
            # but on the CLI we fail with this one instead
            msg = "Cannot install on volume"
        else:
            # The shell installer has its own Bash code for __glibc and __osx
            # Other virtual specs like __cuda are checked by conda-standalone/micromamba
            # and will fail with solver errors like PackagesNotFound etc
            msg = "Installer requires"
        assert process.returncode != 0
        assert msg in process.stdout + process.stderr


def test_virtual_specs_ok(tmp_path, request):
    input_path = _example_path("virtual_specs_ok")
    for installer, install_dir in create_installer(input_path, tmp_path):
        _run_installer(
            input_path,
            installer,
            install_dir,
            request=request,
            check_subprocess=True,
            uninstall=True,
        )


@pytest.mark.skipif(sys.platform.startswith("win"), reason="Unix only")
def test_virtual_specs_override(tmp_path, request, monkeypatch):
    input_path = _example_path("virtual_specs_failed")
    for installer, install_dir in create_installer(input_path, tmp_path):
        if installer.name.endswith(".pkg"):
            continue
        monkeypatch.setenv("CONDA_OVERRIDE_GLIBC", "20")
        monkeypatch.setenv("CONDA_OVERRIDE_OSX", "30")
        _run_installer(
            input_path,
            installer,
            install_dir,
            request=request,
            check_subprocess=True,
            uninstall=True,
        )


<<<<<<< HEAD
@pytest.mark.skipif(not ON_CI, reason="Run on CI only")
def test_condabin(tmp_path, request, monkeypatch):
    input_path = _example_path("condabin")
=======
@pytest.mark.skipif(not ON_CI, reason="CI only")
@pytest.mark.skipif(not sys.platform.startswith("win"), reason="Windows only")
def test_allusers_exe(tmp_path, request):
    """Ensure that AllUsers installations have the correct permissions for built-in users,
    domain users, and authenticated users.

    For AllUsers installations, these users should only have read and execute permissions,
    but no write permissions. Additionally, the installation directory must not inherit from
    its parent directory (to prevent write access from being propagated). The files inside,
    however, must have inheritance enabled because the installation process relies on permission
    inheritance.

    Note that this test is limited to the accounts that the installer changes the permissions for.
    A more complete test would check all users that have permissions attached to each file and
    ensure that only local administrators have write access.
    """

    # See WinNT.h for definitions.
    # Check the expanded flags because FILE_GENERIC_EXECUTE/READ/WRITE contain flags like
    # SYNCHRONIZE and READ_CONTROL, which should be set regardless of what the permissions are.
    # Some flags are duplicates to allow for more fine-grained error messages.
    # WRITE_FLAGS contains additional flags that are not part of FILE_GENERIC_WRITE, but still
    # allow for manipulating files.
    EXECUTE_FLAGS = (
        con.FILE_EXECUTE,
        con.FILE_READ_ATTRIBUTES,
        con.READ_CONTROL,
        con.SYNCHRONIZE,
    )
    READ_FLAGS = (
        con.FILE_READ_DATA,
        con.FILE_READ_ATTRIBUTES,
        con.FILE_READ_EA,
        con.READ_CONTROL,
        con.SYNCHRONIZE,
    )
    WRITE_FLAGS = (
        con.DELETE,
        con.FILE_ADD_FILE,
        con.FILE_APPEND_DATA,
        con.FILE_WRITE_DATA,
        con.FILE_WRITE_EA,
        con.FILE_WRITE_ATTRIBUTES,
        con.WRITE_DAC,
        con.WRITE_OWNER,
        con.GENERIC_ALL,
    )
    SDDL_ABBREVIATIONS = ("AU", "BU", "DU")

    def _get_dacl_information(filepath: Path) -> dict:
        sd = win32security.GetFileSecurity(str(filepath), win32security.DACL_SECURITY_INFORMATION)
        dacl_flags = sd.GetSecurityDescriptorControl()[0]
        dacl_info = {
            "protected": bool(dacl_flags & win32security.SE_DACL_PROTECTED),
            "inherited": bool(dacl_flags & win32security.SE_DACL_AUTO_INHERITED),
            "permissions": {},
        }
        dacl = sd.GetSecurityDescriptorDacl()
        for a in range(dacl.GetAceCount()):
            ace = dacl.GetAce(a)
            name, domain, _ = win32security.LookupAccountSid(None, ace[2])
            name = name.upper()
            domain = domain.upper()
            if name == "DOMAIN USERS":
                sddl_abbreviation = "DU"
            elif domain == "BUILTIN" and name == "USERS":
                sddl_abbreviation = "BU"
            elif domain == "NT AUTHORITY" and name == "AUTHENTICATED USERS":
                sddl_abbreviation = "AU"
            else:
                continue
            dacl_info["permissions"][sddl_abbreviation] = {
                "generic_execute": all(ace[1] & flag for flag in READ_FLAGS),
                "generic_read": all(ace[1] & flag for flag in EXECUTE_FLAGS),
                "write_access": any(ace[1] & flag for flag in WRITE_FLAGS),
            }

        return dacl_info

    input_path = _example_path("miniforge")
>>>>>>> db1ea11e
    for installer, install_dir in create_installer(input_path, tmp_path):
        _run_installer(
            input_path,
            installer,
            install_dir,
            request=request,
            check_subprocess=True,
            uninstall=False,
<<<<<<< HEAD
        )
        if sys.platform.startswith(("linux", "darwin")):
            out = subprocess.check_output(
                f"'{os.environ.get('SHELL', 'bash')}' -lc 'echo $PATH'",
                shell=True,
                text=True,
            )
        else:  # Windows
            try:
                out = subprocess.check_output(
                    'cmd /V:ON /C "echo !PATH!"',
                    shell=True,
                    text=True,
                )
                assert str(install_dir / "condabin") in out.split(os.pathsep)
            finally:
                _run_uninstaller_exe(install_dir, check=True)
=======
            options=["/InstallationType=AllUsers"],
        )

        # Test the installation directory
        dacl = _get_dacl_information(install_dir)
        assert dacl["protected"], "Installation directory must not inherit permissions."
        assert len(dacl["permissions"].keys()) > 0, (
            "Directory permission must include either domain or built-in users"
        )
        for acct in SDDL_ABBREVIATIONS:
            permissions = dacl["permissions"].get(acct)
            if permissions is None:
                continue
            assert not permissions["write_access"], (
                f"Installation directory must not be writable by {acct}."
            )
            if acct == "AU":
                continue
            assert permissions["generic_execute"] and permissions["generic_read"], (
                f"Installation directory must be readable and executable by {acct}"
            )

        # Test all files inside installation directory
        incorrect_permissions = {
            "protected": [],
            "not_inherited": [],
            "write_access": {acct: [] for acct in SDDL_ABBREVIATIONS},
            "bad_read_exec": {acct: [] for acct in SDDL_ABBREVIATIONS if acct != "AU"},
            "not_set": [],
        }
        for file in install_dir.glob("**/*"):
            dacl = _get_dacl_information(file)
            if dacl["protected"]:
                incorrect_permissions["protected"].append(file)
            if not dacl["inherited"]:
                incorrect_permissions["not_inherited"].append(file)
            if len(dacl["permissions"].keys()) == 0:
                incorrect_permissions["not_set"].append(file)
                continue
            for acct, files in incorrect_permissions["write_access"].items():
                permissions = dacl["permissions"].get(acct)
                if permissions is not None and permissions["write_access"]:
                    files.append(file)
            for acct, files in incorrect_permissions["bad_read_exec"].items():
                permissions = dacl["permissions"].get(acct)
                if permissions is not None and not (
                    permissions["generic_execute"] and permissions["generic_read"]
                ):
                    files.append(file)
        assert incorrect_permissions["protected"] == [], (
            "Files must not be protected from inheriting permissions"
        )
        assert incorrect_permissions["not_inherited"] == [], (
            "Files must inherit from installation directory"
        )
        assert incorrect_permissions["not_set"] == [], (
            "File permission must include either domain or built-in users"
        )
        for acct, files in incorrect_permissions["write_access"].items():
            assert files == [], f"Files must not have write access for {acct}"
        for acct, files in incorrect_permissions["bad_read_exec"].items():
            assert files == [], f"Files must have generic execute and read for {acct}"
>>>>>>> db1ea11e


@pytest.mark.xfail(
    CONDA_EXE == StandaloneExe.CONDA and CONDA_EXE_VERSION < Version("24.9.0"),
    reason="Pre-existing .condarc breaks installation",
)
def test_ignore_condarc_files(tmp_path, monkeypatch, request):
    # Create a bogus .condarc file that would result in errors if read.
    # conda searches inside XDG_CONFIG_HOME on all systems, which is a
    # a safer directory to monkeypatch, especially on Windows where patching
    # HOME or USERPROFILE breaks installer builds.
    # mamba does not search this directory, so use HOME as a fallback.
    # Since micromamba is not supported on Windows, this is not a problem.
    if CONDA_EXE == StandaloneExe.MAMBA:
        monkeypatch.setenv("HOME", str(tmp_path))
        condarc = tmp_path / ".condarc"
    else:
        monkeypatch.setenv("XDG_CONFIG_HOME", str(tmp_path))
        condarc = tmp_path / "conda" / ".condarc"
    condarc.parent.mkdir(parents=True, exist_ok=True)
    condarc.write_text("safety_checks:\n  - very safe\n")

    # If CONDARC or MAMBARC are set, micromamba will break when --no-rc is used.
    # Installers should ignore those environment variables.
    monkeypatch.setenv("CONDARC", str(condarc))
    monkeypatch.setenv("MAMBARC", str(condarc))

    recipe_path = _example_path("customize_controls")
    input_path = tmp_path / "input"
    shutil.copytree(str(recipe_path), str(input_path))
    # Rewrite installer name to avoid duplicate artifacts
    construct_yaml = input_path / "construct.yaml"
    content = construct_yaml.read_text()
    construct_yaml.write_text(content.replace("name: NoCondaOptions", "name: NoCondaRC"))
    for installer, install_dir in create_installer(input_path, tmp_path):
        proc = _run_installer(
            input_path,
            installer,
            install_dir,
            request=request,
            check_subprocess=True,
            uninstall=True,
        )
        if CONDA_EXE == StandaloneExe.MAMBA and installer.suffix == ".sh":
            # micromamba loads the rc files even for constructor subcommands.
            # This cannot be turned off with --no-rc, which causes four errors
            # in stderr. If there are more, other micromamba calls have read
            # the bogus .condarc file.
            # pkg installers unfortunately do not output any errors into the log.
            assert proc.stderr.count("Bad conversion of configurable") == 4


@pytest.mark.skipif(
    CONDA_EXE == StandaloneExe.CONDA and CONDA_EXE_VERSION < Version("24.11.0"),
    reason="Requires conda-standalone 24.11.x or newer",
)
@pytest.mark.skipif(not sys.platform == "win32", reason="Windows only")
@pytest.mark.skipif(not ON_CI, reason="CI only - Interacts with system files")
@pytest.mark.parametrize(
    "remove_user_data,remove_caches,remove_config_files",
    (
        pytest.param(False, False, None, id="keep files"),
        pytest.param(True, True, "all", id="remove all files"),
        pytest.param(False, False, "system", id="remove system .condarc files"),
        pytest.param(False, False, "user", id="remove user .condarc files"),
    ),
)
def test_uninstallation_standalone(
    monkeypatch,
    remove_user_data: bool,
    remove_caches: bool,
    remove_config_files: str | None,
    tmp_path: Path,
):
    recipe_path = _example_path("customize_controls")
    input_path = tmp_path / "input"
    shutil.copytree(str(recipe_path), str(input_path))
    with open(input_path / "construct.yaml", "a") as construct:
        construct.write("uninstall_with_conda_exe: true\n")
    installer, install_dir = next(create_installer(input_path, tmp_path))
    monkeypatch.setenv("USERPROFILE", str(tmp_path))
    _run_installer(
        input_path,
        installer,
        install_dir,
        check_subprocess=True,
        uninstall=False,
    )

    # Set up files for removal.
    # Since conda-standalone is extensively tested upstream,
    # only set up a minimum set of files.
    dot_conda_dir = tmp_path / ".conda"
    assert dot_conda_dir.exists()

    # Minimum set of files needed for an index cache
    pkg_cache = tmp_path / "pkgs"
    (pkg_cache / "cache").mkdir(parents=True)
    (pkg_cache / "urls.txt").touch()

    user_rc = tmp_path / ".condarc"
    system_rc = Path("C:/ProgramData/conda/.condarc")
    system_rc.parent.mkdir(parents=True)
    condarc = f"pkgs_dirs:\n  - {pkg_cache}\n"
    user_rc.write_text(condarc)
    system_rc.write_text(condarc)

    uninstall_options = []
    remove_system_rcs = False
    remove_user_rcs = False
    if remove_config_files is not None:
        uninstall_options.append(f"/RemoveConfigFiles={remove_config_files}")
        remove_system_rcs = remove_config_files != "user"
        remove_user_rcs = remove_config_files != "system"
    if remove_user_data:
        uninstall_options.append("/RemoveUserData=1")
    if remove_caches:
        uninstall_options.append("/RemoveCaches=1")

    try:
        _run_uninstaller_exe(install_dir, check=True, options=uninstall_options)
        assert dot_conda_dir.exists() != remove_user_data
        assert pkg_cache.exists() != remove_caches
        assert system_rc.exists() != remove_system_rcs
        assert user_rc.exists() != remove_user_rcs
    finally:
        if system_rc.parent.exists():
            shutil.rmtree(system_rc.parent)


def test_output_files(tmp_path):
    input_path = _example_path("outputs")
    for installer, _ in create_installer(input_path, tmp_path):
        files_expected = [
            f"{installer.name}.md5",
            f"{installer.name}.sha256",
            "info.json",
            "licenses.json",
            "pkg-list.base.txt",
            "pkg-list.py310.txt",
            "lockfile.base.txt",
            "lockfile.py310.txt",
        ]
        files_not_expected = [
            "pkg-list.py311.txt",
            "lockfile.py311.txt",
        ]
        root_path = installer.parent
        files_exist = [file for file in files_expected if (root_path / file).exists()]
        assert sorted(files_exist) == sorted(files_expected)
        files_exist = [file for file in files_not_expected if (root_path / file).exists()]
        assert files_exist == []


def test_regressions(tmp_path, request):
    input_path = _example_path("regressions")
    for installer, install_dir in create_installer(input_path, tmp_path):
        _run_installer(
            input_path,
            installer,
            install_dir,
            request=request,
            check_subprocess=True,
            uninstall=True,
        )<|MERGE_RESOLUTION|>--- conflicted
+++ resolved
@@ -960,11 +960,36 @@
         )
 
 
-<<<<<<< HEAD
 @pytest.mark.skipif(not ON_CI, reason="Run on CI only")
 def test_condabin(tmp_path, request, monkeypatch):
     input_path = _example_path("condabin")
-=======
+    for installer, install_dir in create_installer(input_path, tmp_path):
+        _run_installer(
+            input_path,
+            installer,
+            install_dir,
+            request=request,
+            check_subprocess=True,
+            uninstall=False,
+        )
+        if sys.platform.startswith(("linux", "darwin")):
+            out = subprocess.check_output(
+                f"'{os.environ.get('SHELL', 'bash')}' -lc 'echo $PATH'",
+                shell=True,
+                text=True,
+            )
+        else:  # Windows
+            try:
+                out = subprocess.check_output(
+                    'cmd /V:ON /C "echo !PATH!"',
+                    shell=True,
+                    text=True,
+                )
+                assert str(install_dir / "condabin") in out.split(os.pathsep)
+            finally:
+                _run_uninstaller_exe(install_dir, check=True)
+
+
 @pytest.mark.skipif(not ON_CI, reason="CI only")
 @pytest.mark.skipif(not sys.platform.startswith("win"), reason="Windows only")
 def test_allusers_exe(tmp_path, request):
@@ -1045,7 +1070,6 @@
         return dacl_info
 
     input_path = _example_path("miniforge")
->>>>>>> db1ea11e
     for installer, install_dir in create_installer(input_path, tmp_path):
         _run_installer(
             input_path,
@@ -1054,25 +1078,6 @@
             request=request,
             check_subprocess=True,
             uninstall=False,
-<<<<<<< HEAD
-        )
-        if sys.platform.startswith(("linux", "darwin")):
-            out = subprocess.check_output(
-                f"'{os.environ.get('SHELL', 'bash')}' -lc 'echo $PATH'",
-                shell=True,
-                text=True,
-            )
-        else:  # Windows
-            try:
-                out = subprocess.check_output(
-                    'cmd /V:ON /C "echo !PATH!"',
-                    shell=True,
-                    text=True,
-                )
-                assert str(install_dir / "condabin") in out.split(os.pathsep)
-            finally:
-                _run_uninstaller_exe(install_dir, check=True)
-=======
             options=["/InstallationType=AllUsers"],
         )
 
@@ -1135,7 +1140,6 @@
             assert files == [], f"Files must not have write access for {acct}"
         for acct, files in incorrect_permissions["bad_read_exec"].items():
             assert files == [], f"Files must have generic execute and read for {acct}"
->>>>>>> db1ea11e
 
 
 @pytest.mark.xfail(
