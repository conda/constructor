--- conflicted
+++ resolved
@@ -525,7 +525,6 @@
         assert str(install_dir) not in environments_txt
 
 
-<<<<<<< HEAD
 @pytest.mark.skipif(sys.platform != 'Darwin', reason='MacOS only')
 @pytest.mark.parametrize('domains', ({}, {'enable_anywhere': 'false', 'enable_localSystem': True}))
 def test_pkg_distribution_domains(tmp_path, domains):
@@ -545,7 +544,8 @@
     defaults = {'enable_anywhere': 'true', 'enable_currentUserHome': 'true'}
     expected = {key: str(val).lower() for key, val in domains.items()} if donmains else defaults
     assert expected == found
-=======
+
+
 @pytest.mark.skipif(sys.platform != "darwin", reason="macOS only")
 def test_cross_osx_building(tmp_path):
     input_path = _example_path("noconda")
@@ -569,5 +569,4 @@
         tmp_path,
         conda_exe=micromamba_arm64,
         extra_constructor_args=["--platform", "osx-arm64"],
-    )
->>>>>>> 784544fb
+    )