--- conflicted
+++ resolved
@@ -23,13 +23,8 @@
         "console_scripts": ["constructor = constructor.main:main"],
     },
     install_requires=[
-<<<<<<< HEAD
         "conda >=4.6",
-        "ruamel_yaml",
-=======
-        "conda >=4.6,<23.1.0",
         "ruamel.yaml",
->>>>>>> 782873c1
         "pillow >=3.1 ; platform_system=='Windows' or platform_system=='Darwin'",
         # non-python dependency: "nsis >=3.08 ; platform_system=='Windows'",
     ],
