# (c) 2016-2017 Continuum Analytics, Inc. / http://continuum.io
# All Rights Reserved
#
# constructor is distributed under the terms of the BSD 3-clause license.
# Consult LICENSE.txt or http://opensource.org/licenses/BSD-3-Clause.

import re
import sys
from os.path import abspath, dirname, join
from contextlib import contextmanager

from setuptools import setup, Distribution
from distutils.util import get_platform
try:
    from wheel.bdist_wheel import bdist_wheel
except ImportError:
    bdist_wheel = None


<<<<<<< HEAD
setup(
    name = "constructor",
    version = version,
    author = "Ilan Schnell",
    author_email = "ilan@continuum.io",
    url = "https://github.com/conda/constructor",
    license = "BSD",
    description = "create installer from conda packages",
    long_description = open('README.md').read(),
    packages = ['constructor', 'constructor.tests'],
    scripts = ['bin/constructor'],
)


if 'install' in sys.argv:
    import shutil

    if sys.platform == 'win32':
        sp_dir = join(sys.prefix, 'Lib', 'site-packages')
        for dn in 'nsis', 'ttf':
            shutil.copytree(abspath(join('constructor', dn)),
                            join(sp_dir, 'constructor', dn))
    else:
        sp_dir = join(sys.prefix, 'lib/python%d.%d/site-packages' %
                                  sys.version_info[:2])
        shutil.copy(abspath('constructor/header.sh'),
                    join(sp_dir, 'constructor'))
        if sys.platform == 'darwin':
            shutil.copytree(abspath('constructor/osx'),
                            join(sp_dir, 'constructor/osx'))
=======
SETUP_PY_DIR = dirname(abspath(__file__))


def get_package_data(platform):
    platform_package_data = {
        "win32": ["nsis/*", "ttf/*"],
        "unix": ["header.sh"],
    }
    if platform is None:
        package_data = sum(platform_package_data.values(), [])
    else:
        platform = platform if platform in platform_package_data else "unix"
        package_data = platform_package_data[platform]
    return {"constructor": package_data}


class PlatformSpecificDistribution(Distribution):
    def run_commands(self):
        for cmd in self.commands:
            with self.patch_dist_data(cmd):
                self.run_command(cmd)

    @contextmanager
    def patch_dist_data(dist, cmd):
        old_have_run = dist.have_run
        old_command_obj = dist.command_obj
        old_package_data = dist.package_data
        old_has_ext_modules = dist.has_ext_modules
        try:
            # rerun everthing for top cmds since patched dist data may differ
            dist.have_run = {}
            dist.command_obj = {}
            if cmd in {"build", "install", "bdist", "bdist_egg", "bdist_wheel"}:
                # use platform dependent package data
                dist.package_data = get_package_data(sys.platform)
            if cmd in {"bdist_egg"}:
                # force platform specific build for bdist_egg
                dist.has_ext_modules = lambda: True
            yield
        finally:
            dist.have_run = old_have_run
            dist.command_obj = old_command_obj
            dist.package_data = old_package_data
            dist.has_ext_modules = old_has_ext_modules


cmdclass = {}

if bdist_wheel:
    class BDistWheel(bdist_wheel):
        def finalize_options(self):
            # make wheels platform but not Python specific
            self.plat_name = self.plat_name or get_platform()
            self.universal = True
            super(BDistWheel, self).finalize_options()


    cmdclass["bdist_wheel"] = BDistWheel


# read version from constructor/__init__.py
data = open(join(SETUP_PY_DIR, "constructor", "__init__.py")).read()
version = re.search(r"^__version__\s*=\s*(['\"])(\S*)\1", data, re.M).group(2)

setup(
    name="constructor",
    version=version,
    author="Ilan Schnell",
    author_email="ilan@continuum.io",
    url="https://github.com/conda/constructor",
    license="BSD",
    description="create installer from conda packages",
    long_description=open(join(SETUP_PY_DIR, "README.md")).read(),
    packages=["constructor", "constructor.tests"],
    entry_points={
        "console_scripts": ["constructor = constructor.main:main"],
    },
    install_requires=[
        "libconda",
        "pyyaml",
        "pillow >=3.1 ; platform_system=='Windows'",
        # non-python dependency: "nsis >=3.01 ; platform_system=='Windows'",
    ],
    package_data=get_package_data(None),
    cmdclass=cmdclass,
    distclass=PlatformSpecificDistribution,
)
>>>>>>> 2bdabd5a
<|MERGE_RESOLUTION|>--- conflicted
+++ resolved
@@ -17,38 +17,6 @@
     bdist_wheel = None
 
 
-<<<<<<< HEAD
-setup(
-    name = "constructor",
-    version = version,
-    author = "Ilan Schnell",
-    author_email = "ilan@continuum.io",
-    url = "https://github.com/conda/constructor",
-    license = "BSD",
-    description = "create installer from conda packages",
-    long_description = open('README.md').read(),
-    packages = ['constructor', 'constructor.tests'],
-    scripts = ['bin/constructor'],
-)
-
-
-if 'install' in sys.argv:
-    import shutil
-
-    if sys.platform == 'win32':
-        sp_dir = join(sys.prefix, 'Lib', 'site-packages')
-        for dn in 'nsis', 'ttf':
-            shutil.copytree(abspath(join('constructor', dn)),
-                            join(sp_dir, 'constructor', dn))
-    else:
-        sp_dir = join(sys.prefix, 'lib/python%d.%d/site-packages' %
-                                  sys.version_info[:2])
-        shutil.copy(abspath('constructor/header.sh'),
-                    join(sp_dir, 'constructor'))
-        if sys.platform == 'darwin':
-            shutil.copytree(abspath('constructor/osx'),
-                            join(sp_dir, 'constructor/osx'))
-=======
 SETUP_PY_DIR = dirname(abspath(__file__))
 
 
@@ -135,5 +103,4 @@
     package_data=get_package_data(None),
     cmdclass=cmdclass,
     distclass=PlatformSpecificDistribution,
-)
->>>>>>> 2bdabd5a
+)