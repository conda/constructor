{% set data = load_setup_py_data() %}

package:
  name: constructor
  version: {{ data.get('version') }}

source:
  # git_url is nice in that it won't capture devenv stuff.  However, it only
  # captures committed code, so pay attention.
  - git_url: ../

build:
  script:
    - python -m pip install --no-deps --ignore-installed .
  entry_points:
    - constructor = constructor.main:main
  script_env:
    - CODECOV_FOLDER
    - RUN_EXAMPLES

requirements:
  host:
    - python
    - pip
    # FIXME: Workaround for xz 5.2.10 issue on py310
    - xz !=5.2.10       # [win and py == 310]
  run:
    - conda >=4.6
    - python
<<<<<<< HEAD
    - ruamel_yaml >=0.11.14,<0.16
    - conda-standalone <23.1.0  # https://github.com/conda/constructor/issues/628
=======
    - ruamel.yaml >=0.11.14,<0.18
    - conda-standalone
>>>>>>> 782873c1
    - pillow >=3.1     # [win or osx]
    - nsis >=3.08      # [win]
  run_constrained:     # [unix]
    - nsis >=3.08      # [unix]

test:
  source_files:
    - tests
    - scripts
    - examples
    - .coveragerc
  requires:
    - pip
    - pillow >=3.1
    - pytest
    - pytest-cov
  commands:
    - pip check
    - pytest -v --cov-branch --cov=constructor tests
    - coverage run --branch --append -m constructor -V
    - coverage json
    - if [%CODECOV_FOLDER%] neq [] copy coverage.json "%CODECOV_FOLDER%" # [win]
    - if [ -n "$CODECOV_FOLDER" ]; then cp coverage.json "$CODECOV_FOLDER"; fi # [unix]
    - coverage report
    - if [%RUN_EXAMPLES%] neq [] python scripts/run_examples.py      # [win]
    - if [ -n "$RUN_EXAMPLES" ]; then python scripts/run_examples.py; fi  # [unix]

about:
  home: https://conda.io
  license: BSD 3-Clause
  license_file: LICENSE.txt
  summary: create installer from conda packages
  description: |
    Constructor is a tool for constructing an installer for a collection of
    conda packages. It creates an Anaconda-like installer consisting of
    packages.
  doc_url: https://conda.io/projects/conda/en/latest/
  dev_url: https://github.com/conda/constructor

extra:
  recipe-maintainers:
    - jakirkham
    - mbargull
    - kalefranz
    - msarahan
    - mingwandroid
    - nehaljwani
    - mcg1969<|MERGE_RESOLUTION|>--- conflicted
+++ resolved
@@ -27,13 +27,8 @@
   run:
     - conda >=4.6
     - python
-<<<<<<< HEAD
-    - ruamel_yaml >=0.11.14,<0.16
+    - ruamel.yaml >=0.11.14,<0.18
     - conda-standalone <23.1.0  # https://github.com/conda/constructor/issues/628
-=======
-    - ruamel.yaml >=0.11.14,<0.18
-    - conda-standalone
->>>>>>> 782873c1
     - pillow >=3.1     # [win or osx]
     - nsis >=3.08      # [win]
   run_constrained:     # [unix]
