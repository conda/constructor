--- conflicted
+++ resolved
@@ -28,15 +28,10 @@
     - python
     - ruamel_yaml >=0.11.14,<0.16
     - conda-standalone
-<<<<<<< HEAD
     - pillow >=3.1     # [win]
     - nsis >=3.08      # [win]
   run_constrained:     # [unix]
     - nsis >=3.08      # [unix]
-=======
-    - pillow >=3.1     # [win or osx]
-    - nsis >=3.01      # [win]
->>>>>>> ae7c861c
 
 test:
   source_files:
