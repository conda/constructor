# Byte-compiled / optimized / DLL files
__pycache__/
*.py[cod]
*$py.class

# C extensions
*.so

# Distribution / packaging
.Python
build/
develop-eggs/
dist/
downloads/
eggs/
.eggs/
lib/
lib64/
parts/
sdist/
var/
wheels/
share/python-wheels/
*.egg-info/
.installed.cfg
*.egg
MANIFEST

# PyInstaller
#  Usually these files are written by a python script from a template
#  before PyInstaller builds the exe, so as to inject date/other infos into it.
*.manifest
*.spec

# Installer logs
pip-log.txt
pip-delete-this-directory.txt

# Unit test / coverage reports
htmlcov/
.tox/
.nox/
.coverage
.coverage.*
.cache
nosetests.xml
coverage.xml
*.cover
*.py,cover
.hypothesis/
.pytest_cache/
cover/

# Translations
*.mo
*.pot

# Django stuff:
*.log
local_settings.py
db.sqlite3
db.sqlite3-journal

# Flask stuff:
instance/
.webassets-cache

# Scrapy stuff:
.scrapy

# Sphinx documentation
docs/_build/

# PyBuilder
.pybuilder/
target/

# Jupyter Notebook
.ipynb_checkpoints

# IPython
profile_default/
ipython_config.py

# pyenv
#   For a library or package, you might want to ignore these files since the code is
#   intended to run in multiple environments; otherwise, check them in:
# .python-version

# pipenv
#   According to pypa/pipenv#598, it is recommended to include Pipfile.lock in version control.
#   However, in case of collaboration, if having platform-specific dependencies or dependencies
#   having no cross-platform support, pipenv may install dependencies that don't work, or not
#   install all needed dependencies.
#Pipfile.lock

# poetry
#   Similar to Pipfile.lock, it is generally recommended to include poetry.lock in version control.
#   This is especially recommended for binary packages to ensure reproducibility, and is more
#   commonly ignored for libraries.
#   https://python-poetry.org/docs/basic-usage/#commit-your-poetrylock-file-to-version-control
#poetry.lock

# PEP 582; used by e.g. github.com/David-OConnor/pyflow
__pypackages__/

# Celery stuff
celerybeat-schedule
celerybeat.pid

# SageMath parsed files
*.sage.py

# Environments
.env
.venv
env/
venv/
ENV/
env.bak/
venv.bak/

# Spyder project settings
.spyderproject
.spyproject

# Rope project settings
.ropeproject

# mkdocs documentation
/site

# mypy
.mypy_cache/
.dmypy.json
dmypy.json

# Pyre type checker
.pyre/

# pytype static type analyzer
.pytype/

# Cython debug symbols
cython_debug/

# PyCharm
#  JetBrains specific template is maintainted in a separate JetBrains.gitignore that can
#  be found at https://github.com/github/gitignore/blob/main/Global/JetBrains.gitignore
#  and can be added to the global gitignore or merged into this file.  For a more nuclear
#  option (not recommended) you can uncomment the following to ignore the entire idea folder.
#.idea/
.vscode/

# Rever
rever/

build/

# setuptools-scm
constructor/_version.py

<<<<<<< HEAD
# temporary workspace
=======
# Temporary workspaces
>>>>>>> d992bd7f
tmp/<|MERGE_RESOLUTION|>--- conflicted
+++ resolved
@@ -160,9 +160,5 @@
 # setuptools-scm
 constructor/_version.py
 
-<<<<<<< HEAD
-# temporary workspace
-=======
 # Temporary workspaces
->>>>>>> d992bd7f
 tmp/