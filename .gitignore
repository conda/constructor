# Byte-compiled / optimized / DLL files
__pycache__/
*.py[cod]
*$py.class

# C extensions
*.so

# Distribution / packaging
.Python
build/
develop-eggs/
dist/
downloads/
eggs/
.eggs/
lib/
lib64/
parts/
sdist/
var/
wheels/
share/python-wheels/
*.egg-info/
.installed.cfg
*.egg
MANIFEST

# PyInstaller
#  Usually these files are written by a python script from a template
#  before PyInstaller builds the exe, so as to inject date/other infos into it.
*.manifest
*.spec

# Installer logs
pip-log.txt
pip-delete-this-directory.txt

# Unit test / coverage reports
htmlcov/
.tox/
.nox/
.coverage
<<<<<<< HEAD
.coverage.*
.cache
nosetests.xml
coverage.xml
*.cover
*.py,cover
.hypothesis/
.pytest_cache/
cover/

# Translations
*.mo
*.pot

# Django stuff:
*.log
local_settings.py
db.sqlite3
db.sqlite3-journal

# Flask stuff:
instance/
.webassets-cache

# Scrapy stuff:
.scrapy

# Sphinx documentation
docs/_build/

# PyBuilder
.pybuilder/
target/

# Jupyter Notebook
.ipynb_checkpoints

# IPython
profile_default/
ipython_config.py

# pyenv
#   For a library or package, you might want to ignore these files since the code is
#   intended to run in multiple environments; otherwise, check them in:
# .python-version

# pipenv
#   According to pypa/pipenv#598, it is recommended to include Pipfile.lock in version control.
#   However, in case of collaboration, if having platform-specific dependencies or dependencies
#   having no cross-platform support, pipenv may install dependencies that don't work, or not
#   install all needed dependencies.
#Pipfile.lock

# poetry
#   Similar to Pipfile.lock, it is generally recommended to include poetry.lock in version control.
#   This is especially recommended for binary packages to ensure reproducibility, and is more
#   commonly ignored for libraries.
#   https://python-poetry.org/docs/basic-usage/#commit-your-poetrylock-file-to-version-control
#poetry.lock

# PEP 582; used by e.g. github.com/David-OConnor/pyflow
__pypackages__/

# Celery stuff
celerybeat-schedule
celerybeat.pid

# SageMath parsed files
*.sage.py

# Environments
.env
.venv
env/
venv/
ENV/
env.bak/
venv.bak/

# Spyder project settings
.spyderproject
.spyproject

# Rope project settings
.ropeproject

# mkdocs documentation
/site

# mypy
.mypy_cache/
.dmypy.json
dmypy.json

# Pyre type checker
.pyre/

# pytype static type analyzer
.pytype/

# Cython debug symbols
cython_debug/

# PyCharm
#  JetBrains specific template is maintainted in a separate JetBrains.gitignore that can
#  be found at https://github.com/github/gitignore/blob/main/Global/JetBrains.gitignore
#  and can be added to the global gitignore or merged into this file.  For a more nuclear
#  option (not recommended) you can uncomment the following to ignore the entire idea folder.
#.idea/
.vscode/

# Rever
rever/
=======
rever/
.idea
docs/build/
.vscode/
build/
>>>>>>> cb0c37b4
<|MERGE_RESOLUTION|>--- conflicted
+++ resolved
@@ -41,7 +41,6 @@
 .tox/
 .nox/
 .coverage
-<<<<<<< HEAD
 .coverage.*
 .cache
 nosetests.xml
@@ -155,10 +154,5 @@
 
 # Rever
 rever/
-=======
-rever/
-.idea
-docs/build/
-.vscode/
-build/
->>>>>>> cb0c37b4
+
+build/