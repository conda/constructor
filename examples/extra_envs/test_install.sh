--- conflicted
+++ resolved
@@ -8,33 +8,21 @@
 fi
 
 # tests
-<<<<<<< HEAD
-# base environment uses python 3.9
+# base environment uses python 3.9 and excludes tk
 test -f "$PREFIX/conda-meta/history"
 "$PREFIX/bin/python" -c "from sys import version_info; assert version_info[:2] == (3, 9)"
-"$PREFIX/bin/python" -m pip -V
-
-# extra env named 'py310' uses python 3.10
-test -f "$PREFIX/envs/py310/conda-meta/history"
-"$PREFIX/envs/py310/bin/python" -c "from sys import version_info; assert version_info[:2] == (3, 10)"
-"$PREFIX/envs/py310/bin/python" -m pip -V
-=======
-# base environment uses python 3.7 and excludes tk
-test -f "$PREFIX/conda-meta/history"
-"$PREFIX/bin/python" -c "from sys import version_info; assert version_info[:2] == (3, 7)"
 "$PREFIX/bin/pip" -V
 # tk(inter) shouldn't be listed by conda!
 "$PREFIX/bin/conda" list -p "$PREFIX" | grep tk && exit 1
 echo "Previous test failed as expected"
 
-# extra env named 'py38' uses python 3.8, has tk, but we removed setuptools
-test -f "$PREFIX/envs/py38/conda-meta/history"
-"$PREFIX/envs/py38/bin/python" -c "from sys import version_info; assert version_info[:2] == (3, 8)"
+# extra env named 'py310' uses python 3.10, has tk, but we removed setuptools
+test -f "$PREFIX/envs/py310/conda-meta/history"
+"$PREFIX/envs/py310/bin/python" -c "from sys import version_info; assert version_info[:2] == (3, 10)"
 # setuptools shouldn't be listed by conda!
-"$PREFIX/bin/conda" list -p "$PREFIX/envs/py38" | grep setuptools && exit 1
-"$PREFIX/envs/py38/bin/python" -c "import setuptools" && exit 1
+"$PREFIX/bin/conda" list -p "$PREFIX/envs/py310" | grep setuptools && exit 1
+"$PREFIX/envs/py310/bin/python" -c "import setuptools" && exit 1
 echo "Previous test failed as expected"
->>>>>>> 1c94f0a1
 
 # this env only contains dav1d, no python; it should have been created with no errors,
 # even if we had excluded tk from the package list
