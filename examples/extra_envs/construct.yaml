--- conflicted
+++ resolved
@@ -27,12 +27,7 @@
   - info.json
   - pkgs_list
   - pkgs_list:
-<<<<<<< HEAD
-      env: py38
+      env: py310
   - licenses:
       include_text: True
-      text_errors: replace
-=======
-      env: py310
-  - licenses
->>>>>>> 2d9062b7
+      text_errors: replace