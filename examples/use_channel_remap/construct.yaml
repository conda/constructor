name: use_channel_remap

version: 0.0.1

# after install the folder <prefix>/pkgs will not be deleted, for diagnostics
keep_pkgs: True

# we just remap the main conda channel, to show the idea of remap
channels:
  - http://repo.anaconda.com/pkgs/main/

channels_remap:
  - src: http://repo.anaconda.com/pkgs/main/
    dest: file:///usr/local/share/private_repo/

specs:
  - python
  - conda

license_file: eula.txt
<<<<<<< HEAD

initialize_by_default: false
register_python: False
=======
initialize_by_default: false
>>>>>>> 64f681ec
<|MERGE_RESOLUTION|>--- conflicted
+++ resolved
@@ -18,10 +18,5 @@
   - conda
 
 license_file: eula.txt
-<<<<<<< HEAD
-
 initialize_by_default: false
-register_python: False
-=======
-initialize_by_default: false
->>>>>>> 64f681ec
+register_python: false