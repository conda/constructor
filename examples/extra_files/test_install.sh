#!/bin/bash
set -ex

<<<<<<< HEAD
# if PREFIX is not defined (or empty), then this was called from an OSX PKG installer
# $2 is the install location, ($HOME by default)
if [ -z "${PREFIX:-}" ]; then
    PREFIX=$(echo "$2/__NAME_LOWER__" | sed -e 's,//,/,g')
    PREFIX=$(cd "$PREFIX"; pwd)
fi

=======
>>>>>>> 6a982952
test -f "$PREFIX/more_data/README.md"
test -f "$PREFIX/something2.txt"<|MERGE_RESOLUTION|>--- conflicted
+++ resolved
@@ -1,15 +1,5 @@
 #!/bin/bash
 set -ex
 
-<<<<<<< HEAD
-# if PREFIX is not defined (or empty), then this was called from an OSX PKG installer
-# $2 is the install location, ($HOME by default)
-if [ -z "${PREFIX:-}" ]; then
-    PREFIX=$(echo "$2/__NAME_LOWER__" | sed -e 's,//,/,g')
-    PREFIX=$(cd "$PREFIX"; pwd)
-fi
-
-=======
->>>>>>> 6a982952
 test -f "$PREFIX/more_data/README.md"
 test -f "$PREFIX/something2.txt"