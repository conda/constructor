#!/usr/bin/env python
"""Run examples bundled with this repo."""
import os
import sys
import tempfile
import platform
import shutil
<<<<<<< HEAD
from itertools import product
from subprocess import PIPE, Popen
=======
import time
from datetime import timedelta

from pathlib import Path
>>>>>>> 37d4ad3c

from constructor.utils import rm_rf
from ruamel_yaml import round_trip_load, round_trip_dump

try:
    import coverage # noqa
    COV_CMD = ['coverage', 'run', '--append', '-m']
except ImportError:
    COV_CMD = []


HERE = os.path.abspath(os.path.dirname(__file__))
REPO_DIR = os.path.dirname(HERE)
EXAMPLES_DIR = os.path.join(REPO_DIR, 'examples')
PY3 = sys.version_info[0] == 3
WHITELIST = ['grin', 'jetsonconda', 'miniconda', 'newchan']
BLACKLIST = []
WITH_SPACES = {"extra_files", "noconda", "signing", "scripts"}


def _execute(cmd):
    print(' '.join(cmd))
<<<<<<< HEAD
    p = Popen(cmd, stdout=PIPE, stderr=PIPE, universal_newlines=True)
    print('--- STDOUT ---')
    stdout, stderr = p.communicate()
    print(stdout.strip())
    if stderr:
        print('--- STDERR ---')
        print(stderr.strip())
    return p.returncode != 0, stdout.strip()
=======
    t0 = time.time()
    p = subprocess.Popen(cmd, stdout=subprocess.PIPE, stderr=subprocess.PIPE, text=True)
    try:
        stdout, stderr = p.communicate(timeout=420)
        errored = p.returncode != 0
    except subprocess.TimeoutExpired:
        p.kill()
        stdout, stderr = p.communicate()
        print('--- TEST TIMEOUT ---')
        errored = True
    t1 = time.time()
    if errored:
        if stdout:
            print('--- STDOUT ---')
            print(stdout)
        if stderr:
            print('--- STDERR ---')
            print(stderr)
    print('--- Done in', timedelta(seconds=t1 - t0))
    return errored
>>>>>>> 37d4ad3c


def run_examples(keep_artifacts=None):
    """Run examples bundled with the repository.

    Parameters
    ----------
    keep_artifacts: str, optional=None
        Path where the generated installers will be moved to.
        Will be created if it doesn't exist.

    Returns
    -------
    int
        Number of failed examples
    """
<<<<<<< HEAD
    conda_exes = [None]
    if platform.system() != 'Windows':
        env_name = "constructor-testing-micromamba"
        which_cmd = ["conda", "run", "--name", env_name, "which", "micromamba"]
        errored, micromamba_path = _execute(which_cmd)
        if errored:
            _execute(["conda", "create", "--name", env_name, "--yes", "-c", "conda-forge", "micromamba"])
            errored, micromamba_path = _execute(which_cmd)
            if errored:
                raise NotImplementedError("Failed to find micromamba")
        print("Found micromamba at:", micromamba_path)
        conda_exes += [micromamba_path]

=======
    if sys.platform.startswith("win") and "NSIS_USING_LOG_BUILD" not in os.environ:
        print(
            "! Warning !"
            "  Windows installers are tested with NSIS in silent mode, which does"
            "  not report errors on exit. You should use logging-enabled NSIS builds"
            "  to generate an 'install.log' file this script will search for errors"
            "  after completion."
        )
>>>>>>> 37d4ad3c
    example_paths = []
    errored = 0
    if platform.system() != 'Darwin':
        BLACKLIST.append(os.path.join(EXAMPLES_DIR, "osxpkg"))
    if keep_artifacts:
        os.makedirs(keep_artifacts, exist_ok=True)

    whitelist = [os.path.join(EXAMPLES_DIR, p) for p in WHITELIST]
    for fname in os.listdir(EXAMPLES_DIR):
        fpath = os.path.join(EXAMPLES_DIR, fname)
        if os.path.isdir(fpath) and fpath not in whitelist and fpath not in BLACKLIST:
            if os.path.exists(os.path.join(fpath, 'construct.yaml')):
                example_paths.append(fpath)

    # NSIS won't error out when running scripts unless we set this custom environment variable
    os.environ["NSIS_SCRIPTS_RAISE_ERRORS"] = "1"
    
    parent_output = tempfile.mkdtemp()
    tested_files = set()
<<<<<<< HEAD
    for example_path, conda_exe in product(sorted(example_paths), conda_exes):
        print(example_path)
        print('-' * len(example_path))
        output_dir = tempfile.mkdtemp(dir=parent_output)
        input_dir = os.path.join(output_dir, "input-files")
        cmd = COV_CMD + ['constructor', input_dir, '--output-dir', output_dir]

        # Copy the input to a temporary directory so we can modify it if needed
        shutil.copytree(example_path, input_dir)
        if conda_exe:
            with open(os.path.join(input_dir, "construct.yaml")) as fp:
                data = round_trip_load(fp)
            data["name"] = f"{data['name']}-{os.path.basename(conda_exe)}"
            with open(os.path.join(input_dir, "construct.yaml"), "wt") as fp:
                round_trip_dump(data, fp)
            print("Setting conda.exe to:", conda_exe)
            cmd += ['--conda-exe', conda_exe]

        # Create the installer
        errored += _execute(cmd)[0]
=======
    which_errored = {}
    for example_path in sorted(example_paths):
        print(example_path)
        print('-' * len(example_path))
        output_dir = tempfile.mkdtemp(dir=parent_output)
        # resolve path to avoid some issues with TEMPDIR on Windows
        output_dir = str(Path(output_dir).resolve())
        example_name = Path(example_path).parent.name
        test_with_spaces = example_name in WITH_SPACES
        cmd = COV_CMD + ['constructor', '-v', example_path, '--output-dir', output_dir]
        creation_errored = _execute(cmd)
        errored += creation_errored
>>>>>>> 37d4ad3c
        for fpath in os.listdir(output_dir):
            ext = fpath.rsplit('.', 1)[-1]
            if fpath in tested_files or ext not in ('sh', 'exe', 'pkg'):
                continue
            tested_files.add(fpath)
            test_suffix = "s p a c e s" if test_with_spaces else None
            env_dir = tempfile.mkdtemp(suffix=test_suffix, dir=output_dir)
            rm_rf(env_dir)
            print('--- Testing %s' % fpath)
            fpath = os.path.join(output_dir, fpath)
            if ext == 'sh':
                cmd = ['/bin/sh', fpath, '-b', '-p', env_dir]
            elif ext == 'pkg':
                if os.environ.get("CI"):
                    # We want to run it in an arbitrary directory, but the options
                    # are limited here... We can only install to $HOME :shrug:
                    # but that will pollute ~, so we only do it if we are running on CI
                    cmd = ['installer', '-pkg', fpath, '-dumplog',
                           '-target', 'CurrentUserHomeDirectory']
                else:
                    # This command only expands the PKG, but does not install
                    cmd = ['pkgutil', '--expand', fpath, env_dir]
            elif ext == 'exe':
<<<<<<< HEAD
                cmd = ['cmd.exe', '/c', 'start', '/wait', fpath, '/S', '/D=%s' % env_dir]
            errored += _execute(cmd)[0]
=======
                # NSIS manual:
                # > /D sets the default installation directory ($INSTDIR), overriding InstallDir and
                # > InstallDirRegKey. It must be the last parameter used in the command line and must
                # > not contain any quotes, even if the path contains spaces. Only absolute paths are
                # > supported.
                # Since subprocess.Popen WILL escape the spaces with quotes, we need to provide them
                # as separate arguments. We don't care about multiple spaces collapsing into one, since
                # the point is to just have spaces in the installation path -- one would be enough too :)
                # This is why we have this weird .split() thingy down here:
                cmd = ['cmd.exe', '/c', 'start', '/wait', fpath, '/S', *f'/D={env_dir}'.split()]
            test_errored = _execute(cmd)
            # Windows EXEs never throw a non-0 exit code, so we need to check the logs,
            # which are only written if a special NSIS build is used
            win_error_lines = []
            if ext == 'exe' and os.environ.get("NSIS_USING_LOG_BUILD"):
                test_errored = 0
                try:
                    log_is_empty = True
                    with open(os.path.join(env_dir, "install.log"), encoding="utf-16-le") as f:
                        for line in f:
                            log_is_empty = False
                            if ":error:" in line:
                                win_error_lines.append(line)
                                test_errored = 1
                    if log_is_empty:
                        test_errored = 1
                        win_error_lines.append("Logfile was unexpectedly empty!")
                except Exception as exc:
                    test_errored = 1
                    win_error_lines.append(
                        f"Could not read logs! {exc.__class__.__name__}: {exc}\n"
                        "This usually means that the destination folder could not be created.\n"
                        "Possible causes: permissions, non-supported characters, long paths...\n"
                        "Consider setting 'check_path_spaces' and 'check_path_length' to 'False'."
                        )
            errored += test_errored
            if test_errored:
                which_errored.setdefault(example_path, []).append(fpath)
                if win_error_lines:
                    print('---  LOGS  ---')
                    for line in win_error_lines:
                        print(line.rstrip())
                if ext == "pkg" and os.environ.get("CI"):
                    # more complete logs are available under /var/log/install.log
                    print('---  LOGS  ---')
                    print("Tip: Debug locally and check the full logs in the Installer UI")
                    print("     or check /var/log/install.log if run from the CLI.")
            elif ext == "exe" and not test_with_spaces:
                # The installer succeeded, test the uninstaller on Windows
                # The un-installers are only tested when testing without spaces, as they hang during
                # testing but work in UI mode.
                uninstaller = next((p for p in os.listdir(env_dir) if p.startswith("Uninstall-")), None)
                if uninstaller:
                    cmd = [
                        'cmd.exe', '/c', 'start', '/wait', 
                        os.path.join(env_dir, uninstaller), 
                        # We need silent mode + "uninstaller location" (_?=...) so the command can be
                        # waited; otherwise, since the uninstaller copies itself to a different location
                        # so it can be auto-deleted, it returns immediately and it gives us problems with
                        # the tempdir cleanup later
                        f"/S _?={env_dir}"
                    ]
                    test_errored = _execute(cmd)
                    errored += test_errored
                    if test_errored:
                        which_errored.setdefault(example_path, []).append(
                            "Wrong uninstall exit code or timeout."
                        )
                    paths_after_uninstall = os.listdir(env_dir)
                    if len(paths_after_uninstall) > 2:
                        # The debug installer writes to install.log too, which will only
                        # be deleted _after_ a reboot. Finding some files is ok, but more
                        # than two usually means a problem with the uninstaller.
                        # Note this is is not exhaustive, because we are not checking 
                        # whether the registry was restored, menu items were deleted, etc.
                        # TODO :)
                        which_errored.setdefault(example_path, []).append(
                            "Uninstaller left too many files behind!\n - "
                            "\n - ".join(paths_after_uninstall)
                        )
                else:
                    which_errored.setdefault(example_path, []).append("Could not find uninstaller!")

>>>>>>> 37d4ad3c
            if keep_artifacts:
                shutil.move(fpath, keep_artifacts)
        if creation_errored:
            which_errored.setdefault(example_path, []).append("Could not create installer!")
        print()

    print("-------------------------------")
    if errored:
        print('Some examples failed:')
        for installer, reasons in which_errored.items():
            print(f"+ {os.path.basename(installer)}")
            for reason in reasons:
                print(f"---> {os.path.basename(reason)}")
        print('Assets saved in: %s' % parent_output)
    else:
        print('All examples ran successfully!')
        shutil.rmtree(parent_output)
    return errored


if __name__ == '__main__':
    if len(sys.argv) >=2 and sys.argv[1].startswith('--keep-artifacts='):
        keep_artifacts = sys.argv[1].split("=")[1]
    else:
        keep_artifacts = None
    n_errors = run_examples(keep_artifacts)
    sys.exit(n_errors)<|MERGE_RESOLUTION|>--- conflicted
+++ resolved
@@ -5,15 +5,12 @@
 import tempfile
 import platform
 import shutil
-<<<<<<< HEAD
+import time
+import subprocess
+from datetime import timedelta
 from itertools import product
-from subprocess import PIPE, Popen
-=======
-import time
-from datetime import timedelta
 
 from pathlib import Path
->>>>>>> 37d4ad3c
 
 from constructor.utils import rm_rf
 from ruamel_yaml import round_trip_load, round_trip_dump
@@ -36,16 +33,6 @@
 
 def _execute(cmd):
     print(' '.join(cmd))
-<<<<<<< HEAD
-    p = Popen(cmd, stdout=PIPE, stderr=PIPE, universal_newlines=True)
-    print('--- STDOUT ---')
-    stdout, stderr = p.communicate()
-    print(stdout.strip())
-    if stderr:
-        print('--- STDERR ---')
-        print(stderr.strip())
-    return p.returncode != 0, stdout.strip()
-=======
     t0 = time.time()
     p = subprocess.Popen(cmd, stdout=subprocess.PIPE, stderr=subprocess.PIPE, text=True)
     try:
@@ -65,8 +52,7 @@
             print('--- STDERR ---')
             print(stderr)
     print('--- Done in', timedelta(seconds=t1 - t0))
-    return errored
->>>>>>> 37d4ad3c
+    return errored, stdout.strip(), stderr.strip()
 
 
 def run_examples(keep_artifacts=None):
@@ -83,21 +69,19 @@
     int
         Number of failed examples
     """
-<<<<<<< HEAD
     conda_exes = [None]
     if platform.system() != 'Windows':
         env_name = "constructor-testing-micromamba"
         which_cmd = ["conda", "run", "--name", env_name, "which", "micromamba"]
-        errored, micromamba_path = _execute(which_cmd)
+        errored, micromamba_path, _ = _execute(which_cmd)
         if errored:
             _execute(["conda", "create", "--name", env_name, "--yes", "-c", "conda-forge", "micromamba"])
-            errored, micromamba_path = _execute(which_cmd)
+            errored, micromamba_path, _ = _execute(which_cmd)
             if errored:
-                raise NotImplementedError("Failed to find micromamba")
+                micromamba_path = "micromamba-could-not-be-found"
         print("Found micromamba at:", micromamba_path)
-        conda_exes += [micromamba_path]
-
-=======
+        conda_exes.append(micromamba_path)
+
     if sys.platform.startswith("win") and "NSIS_USING_LOG_BUILD" not in os.environ:
         print(
             "! Warning !"
@@ -106,7 +90,6 @@
             "  to generate an 'install.log' file this script will search for errors"
             "  after completion."
         )
->>>>>>> 37d4ad3c
     example_paths = []
     errored = 0
     if platform.system() != 'Darwin':
@@ -126,41 +109,30 @@
     
     parent_output = tempfile.mkdtemp()
     tested_files = set()
-<<<<<<< HEAD
+    which_errored = {}
     for example_path, conda_exe in product(sorted(example_paths), conda_exes):
-        print(example_path)
-        print('-' * len(example_path))
-        output_dir = tempfile.mkdtemp(dir=parent_output)
-        input_dir = os.path.join(output_dir, "input-files")
-        cmd = COV_CMD + ['constructor', input_dir, '--output-dir', output_dir]
-
-        # Copy the input to a temporary directory so we can modify it if needed
-        shutil.copytree(example_path, input_dir)
+        example_name = Path(example_path).parent.name
+        test_with_spaces = example_name in WITH_SPACES
+        test_key = example_name
+        cmd = COV_CMD + ['constructor', '-v', example_path]
         if conda_exe:
-            with open(os.path.join(input_dir, "construct.yaml")) as fp:
-                data = round_trip_load(fp)
-            data["name"] = f"{data['name']}-{os.path.basename(conda_exe)}"
-            with open(os.path.join(input_dir, "construct.yaml"), "wt") as fp:
-                round_trip_dump(data, fp)
-            print("Setting conda.exe to:", conda_exe)
-            cmd += ['--conda-exe', conda_exe]
-
-        # Create the installer
-        errored += _execute(cmd)[0]
-=======
-    which_errored = {}
-    for example_path in sorted(example_paths):
-        print(example_path)
-        print('-' * len(example_path))
-        output_dir = tempfile.mkdtemp(dir=parent_output)
+            if not os.path.isfile(conda_exe):
+                errored +=1
+                which_errored.setdefault(
+                    (example_path, conda_exe), []
+                ).append("Could not find micromamba!")
+                continue
+            cmd += ["--conda-exe", conda_exe]
+            test_key = f"{example_name}+{os.path.basename(conda_exe)}"
+        
+        print(test_key)
+        print('-' * len(test_key))
+
+        output_dir = tempfile.mkdtemp(prefix=f"{test_key}-", dir=parent_output)
         # resolve path to avoid some issues with TEMPDIR on Windows
         output_dir = str(Path(output_dir).resolve())
-        example_name = Path(example_path).parent.name
-        test_with_spaces = example_name in WITH_SPACES
-        cmd = COV_CMD + ['constructor', '-v', example_path, '--output-dir', output_dir]
         creation_errored = _execute(cmd)
         errored += creation_errored
->>>>>>> 37d4ad3c
         for fpath in os.listdir(output_dir):
             ext = fpath.rsplit('.', 1)[-1]
             if fpath in tested_files or ext not in ('sh', 'exe', 'pkg'):
@@ -169,8 +141,10 @@
             test_suffix = "s p a c e s" if test_with_spaces else None
             env_dir = tempfile.mkdtemp(suffix=test_suffix, dir=output_dir)
             rm_rf(env_dir)
-            print('--- Testing %s' % fpath)
-            fpath = os.path.join(output_dir, fpath)
+            fpath = Path(output_dir) / fpath
+            if conda_exe:
+                fpath = fpath.rename(fpath.parent / f"{fpath.stem}.micromamba{fpath.suffix}")
+            print('--- Testing %s' % fpath.name)
             if ext == 'sh':
                 cmd = ['/bin/sh', fpath, '-b', '-p', env_dir]
             elif ext == 'pkg':
@@ -184,10 +158,6 @@
                     # This command only expands the PKG, but does not install
                     cmd = ['pkgutil', '--expand', fpath, env_dir]
             elif ext == 'exe':
-<<<<<<< HEAD
-                cmd = ['cmd.exe', '/c', 'start', '/wait', fpath, '/S', '/D=%s' % env_dir]
-            errored += _execute(cmd)[0]
-=======
                 # NSIS manual:
                 # > /D sets the default installation directory ($INSTDIR), overriding InstallDir and
                 # > InstallDirRegKey. It must be the last parameter used in the command line and must
@@ -271,7 +241,6 @@
                 else:
                     which_errored.setdefault(example_path, []).append("Could not find uninstaller!")
 
->>>>>>> 37d4ad3c
             if keep_artifacts:
                 shutil.move(fpath, keep_artifacts)
         if creation_errored:
@@ -281,11 +250,11 @@
     print("-------------------------------")
     if errored:
         print('Some examples failed:')
-        for installer, reasons in which_errored.items():
-            print(f"+ {os.path.basename(installer)}")
+        for key, reasons in which_errored.items():
+            print(f"+ {key}")
             for reason in reasons:
-                print(f"---> {os.path.basename(reason)}")
-        print('Assets saved in: %s' % parent_output)
+                print(f"---> {reason}")
+        print('Assets saved in: ', parent_output)
     else:
         print('All examples ran successfully!')
         shutil.rmtree(parent_output)
