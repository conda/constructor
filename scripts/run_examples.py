--- conflicted
+++ resolved
@@ -258,7 +258,6 @@
 
 
 if __name__ == '__main__':
-<<<<<<< HEAD
     args = cli()
     if args.conda_exe:
         assert os.path.isfile(args.conda_exe)
@@ -267,11 +266,4 @@
         conda_exe=args.conda_exe,
         debug=args.debug
     )
-=======
-    if len(sys.argv) >= 2 and sys.argv[1].startswith('--keep-artifacts='):
-        keep_artifacts = sys.argv[1].split("=")[1]
-    else:
-        keep_artifacts = None
-    n_errors = run_examples(keep_artifacts)
->>>>>>> cb0c37b4
     sys.exit(n_errors)