--- conflicted
+++ resolved
@@ -45,11 +45,7 @@
         if stderr:
             print('--- STDERR ---')
             print(stderr)
-<<<<<<< HEAD
-    print('--- Execution done in', timedelta(seconds=t1 - t0))
-=======
     print('--- Done in', timedelta(seconds=t1 - t0))
->>>>>>> fba372e8
     return errored
 
 
@@ -72,11 +68,7 @@
             "! Warning !"
             "  Windows installers are tested with NSIS in silent mode, which does"
             "  not report errors on exit. You should use logging-enabled NSIS builds"
-<<<<<<< HEAD
-            "  to generate a 'install.log' file the script will search for errors"
-=======
             "  to generate an 'install.log' file this script will search for errors"
->>>>>>> fba372e8
             "  after completion."
         )
     example_paths = []
@@ -180,13 +172,8 @@
             if keep_artifacts:
                 shutil.move(fpath, keep_artifacts)
         if creation_errored:
-<<<<<<< HEAD
-            which_errored.setdefault(example_path, []).append("could not create installer")
-        print('')
-=======
             which_errored.setdefault(example_path, []).append("Could not create installer!")
         print()
->>>>>>> fba372e8
 
     print("-------------------------------")
     if errored:
