# (c) 2016 Anaconda, Inc. / https://anaconda.com
# All Rights Reserved
#
# constructor is distributed under the terms of the BSD 3-clause license.
# Consult LICENSE.txt or http://opensource.org/licenses/BSD-3-Clause.

from __future__ import absolute_import, division, print_function

import os
from os.path import basename, dirname, getsize, isdir, join, relpath
import shutil
import stat
import tarfile
import tempfile

from .construct import ns_platform
from .preconda import files as preconda_files, write_files as preconda_write_files, \
    copy_extra_files 
from .utils import add_condarc, filename_dist, fill_template, hash_files, preprocess, \
    read_ascii_only, get_final_channels, shortcuts_flags

THIS_DIR = dirname(__file__)


def has_shebang(filename):
    with open(filename, "rb") as fp:
        return b"#!" == fp.read(2)


def make_executable(tarinfo):
    tarinfo.mode |= stat.S_IXUSR | stat.S_IXGRP | stat.S_IXOTH
    return tarinfo


def read_header_template():
    path = join(THIS_DIR, 'header.sh')
    print('Reading: %s' % path)
    with open(path) as fi:
        return fi.read()


def get_header(conda_exec, tarball, info):
    name = info['name']

    has_license = bool('license_file' in info)
    ppd = ns_platform(info['_platform'])
    ppd['keep_pkgs'] = bool(info.get('keep_pkgs', False))
    ppd['batch_mode'] = bool(info.get('batch_mode', False))
    ppd['has_license'] = has_license
    if ppd['batch_mode'] and has_license:
        raise Exception(
            "It is not possible to use both the 'batch_mode' and "
            "'license_file' options together."
        )
    for key in 'pre_install', 'post_install', 'pre_uninstall':
        ppd['has_%s' % key] = bool(key in info)
        if key in info:
            ppd['direct_execute_%s' % key] = has_shebang(info[key])
    ppd['initialize_conda'] = info.get('initialize_conda', True)
    ppd['initialize_by_default'] = info.get('initialize_by_default', None)
    ppd['has_conda'] = info['_has_conda']
<<<<<<< HEAD
    ppd['enable_shortcuts'] = info['_enable_shortcuts']
=======
    ppd['check_path_spaces'] = info.get("check_path_spaces", True)
>>>>>>> 64c87430
    install_lines = list(add_condarc(info))
    # Needs to happen first -- can be templated
    replace = {
        'NAME': name,
        'name': name.lower(),
        'VERSION': info['version'],
        'PLAT': info['_platform'],
        'DEFAULT_PREFIX': info.get('default_prefix',
                                   '$HOME/%s' % name.lower()),
        'MD5': hash_files([conda_exec, tarball]),
        'FIRST_PAYLOAD_SIZE': str(getsize(conda_exec)),
        'SECOND_PAYLOAD_SIZE': str(getsize(tarball)),
        'INSTALL_COMMANDS': '\n'.join(install_lines),
        'CHANNELS': ','.join(get_final_channels(info)),
        'CONCLUSION_TEXT': info.get("conclusion_text", "installation finished."),
        'pycache': '__pycache__',
        'SHORTCUTS': shortcuts_flags(info),
    }
    if has_license:
        replace['LICENSE'] = read_ascii_only(info['license_file'])

    data = read_header_template()
    data = preprocess(data, ppd)
    data = fill_template(data, replace)

    return data


def create(info, verbose=False):
    tmp_dir_base_path = join(dirname(info['_outpath']), "tmp")
    try:
        os.makedirs(tmp_dir_base_path)
    except Exception:
        pass
    tmp_dir = tempfile.mkdtemp(dir=tmp_dir_base_path)
    preconda_write_files(info, tmp_dir)

    preconda_tarball = join(tmp_dir, 'preconda.tar.bz2')
    postconda_tarball = join(tmp_dir, 'postconda.tar.bz2')
    pre_t = tarfile.open(preconda_tarball, 'w:bz2')
    post_t = tarfile.open(postconda_tarball, 'w:bz2')
    for dist in preconda_files:
        fn = filename_dist(dist)
        pre_t.add(join(tmp_dir, fn), 'pkgs/' + fn)

    for env_name in info.get("_extra_envs_info", ()):
        pre_t.add(join(tmp_dir, "envs", env_name, "env.txt"),
                  f"pkgs/envs/{env_name}/env.txt")
        pre_t.add(join(tmp_dir, "envs", env_name, "shortcuts.txt"),
                  f"pkgs/envs/{env_name}/shortcuts.txt")

    for key in 'pre_install', 'post_install':
        if key in info:
            pre_t.add(info[key], 'pkgs/%s.sh' % key,
                      filter=make_executable if has_shebang(info[key]) else None)
    cache_dir = join(tmp_dir, 'cache')
    if isdir(cache_dir):
        for cf in os.listdir(cache_dir):
            if cf.endswith(".json"):
                pre_t.add(join(cache_dir, cf), 'pkgs/cache/' + cf)

    all_dists = info["_dists"].copy()
    for env_data in info.get("_extra_envs_info", {}).values():
        all_dists += env_data["_dists"]
    all_dists = list({dist: None for dist in all_dists})  # de-duplicate

    for dist in all_dists:
        if filename_dist(dist).endswith(".conda"):
            _dist = filename_dist(dist)[:-6]
        elif filename_dist(dist).endswith(".tar.bz2"):
            _dist = filename_dist(dist)[:-8]
        record_file = join(_dist, 'info', 'repodata_record.json')
        record_file_src = join(tmp_dir, record_file)
        record_file_dest = join('pkgs', record_file)
        pre_t.add(record_file_src, record_file_dest)
    pre_t.addfile(tarinfo=tarfile.TarInfo("conda-meta/history"))
    post_t.add(join(tmp_dir, 'conda-meta', 'history'), 'conda-meta/history')
    
    for env_name in info.get("_extra_envs_info", {}):
        pre_t.addfile(tarinfo=tarfile.TarInfo(f"envs/{env_name}/conda-meta/history"))
        post_t.add(join(tmp_dir, 'envs', env_name, 'conda-meta', 'history'),
                   f"envs/{env_name}/conda-meta/history")

    extra_files = copy_extra_files(info, tmp_dir)
    for path in extra_files:
        post_t.add(path, relpath(path, tmp_dir))

    pre_t.close()
    post_t.close()

    tarball = join(tmp_dir, 'tmp.tar')
    t = tarfile.open(tarball, 'w')
    t.add(preconda_tarball, basename(preconda_tarball))
    t.add(postconda_tarball, basename(postconda_tarball))
    if 'license_file' in info:
        t.add(info['license_file'], 'LICENSE.txt')
    for dist in all_dists:
        fn = filename_dist(dist)
        t.add(join(info['_download_dir'], fn), 'pkgs/' + fn)
    t.close()

    conda_exec = info["_conda_exe"]
    header = get_header(conda_exec, tarball, info)
    shar_path = info['_outpath']
    with open(shar_path, 'wb') as fo:
        fo.write(header.encode('utf-8'))
        for payload in [conda_exec, tarball]:
            with open(payload, 'rb') as fi:
                while True:
                    chunk = fi.read(262144)
                    if not chunk:
                        break
                    fo.write(chunk)

    os.unlink(tarball)
    os.chmod(shar_path, 0o755)
    shutil.rmtree(tmp_dir)<|MERGE_RESOLUTION|>--- conflicted
+++ resolved
@@ -59,11 +59,8 @@
     ppd['initialize_conda'] = info.get('initialize_conda', True)
     ppd['initialize_by_default'] = info.get('initialize_by_default', None)
     ppd['has_conda'] = info['_has_conda']
-<<<<<<< HEAD
     ppd['enable_shortcuts'] = info['_enable_shortcuts']
-=======
     ppd['check_path_spaces'] = info.get("check_path_spaces", True)
->>>>>>> 64c87430
     install_lines = list(add_condarc(info))
     # Needs to happen first -- can be templated
     replace = {
