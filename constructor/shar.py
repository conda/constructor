# (c) 2016 Anaconda, Inc. / https://anaconda.com
# All Rights Reserved
#
# constructor is distributed under the terms of the BSD 3-clause license.
# Consult LICENSE.txt or http://opensource.org/licenses/BSD-3-Clause.

import logging
import os
import shutil
import stat
import tarfile
import tempfile
from os.path import basename, dirname, getsize, isdir, join, relpath

from .construct import ns_platform
<<<<<<< HEAD
from .preconda import files as preconda_files, write_files as preconda_write_files, \
    copy_extra_files
from .utils import add_condarc, filename_dist, fill_template, hash_files, preprocess, \
    read_ascii_only, get_final_channels, shortcuts_flags
=======
from .preconda import copy_extra_files
from .preconda import files as preconda_files
from .preconda import write_files as preconda_write_files
from .utils import (
    add_condarc,
    filename_dist,
    fill_template,
    get_final_channels,
    hash_files,
    preprocess,
    read_ascii_only,
)
>>>>>>> 29ed8bc4

THIS_DIR = dirname(__file__)

logger = logging.getLogger(__name__)


def has_shebang(filename):
    with open(filename, "rb") as fp:
        return b"#!" == fp.read(2)


def make_executable(tarinfo):
    tarinfo.mode |= stat.S_IXUSR | stat.S_IXGRP | stat.S_IXOTH
    return tarinfo


def read_header_template():
    path = join(THIS_DIR, 'header.sh')
    logger.info('Reading: %s', path)
    with open(path) as fi:
        return fi.read()


def get_header(conda_exec, tarball, info):
    name = info['name']

    has_license = bool('license_file' in info)
    ppd = ns_platform(info['_platform'])
    ppd['keep_pkgs'] = bool(info.get('keep_pkgs', False))
    ppd['batch_mode'] = bool(info.get('batch_mode', False))
    ppd['has_license'] = has_license
    if ppd['batch_mode'] and has_license:
        raise Exception(
            "It is not possible to use both the 'batch_mode' and "
            "'license_file' options together."
        )
    for key in 'pre_install', 'post_install', 'pre_uninstall':
        ppd['has_%s' % key] = bool(key in info)
        if key in info:
            ppd['direct_execute_%s' % key] = has_shebang(info[key])
    ppd['initialize_conda'] = info.get('initialize_conda', True)
    ppd['initialize_by_default'] = info.get('initialize_by_default', None)
    ppd['has_conda'] = info['_has_conda']
    ppd['enable_shortcuts'] = info['_enable_shortcuts']
    ppd['check_path_spaces'] = info.get("check_path_spaces", True)
    install_lines = list(add_condarc(info))
    # Needs to happen first -- can be templated
    replace = {
        'CONSTRUCTOR_VERSION': info['CONSTRUCTOR_VERSION'],
        'NAME': name,
        'name': name.lower(),
        'VERSION': info['version'],
        'PLAT': info['_platform'],
        'DEFAULT_PREFIX': info.get('default_prefix',
                                   '$HOME/%s' % name.lower()),
        'MD5': hash_files([conda_exec, tarball]),
        'FIRST_PAYLOAD_SIZE': str(getsize(conda_exec)),
        'SECOND_PAYLOAD_SIZE': str(getsize(tarball)),
        'INSTALL_COMMANDS': '\n'.join(install_lines),
        'CHANNELS': ','.join(get_final_channels(info)),
        'CONCLUSION_TEXT': info.get("conclusion_text", "installation finished."),
        'pycache': '__pycache__',
        'SHORTCUTS': shortcuts_flags(info),
    }
    if has_license:
        replace['LICENSE'] = read_ascii_only(info['license_file'])

    data = read_header_template()
    data = preprocess(data, ppd)
    data = fill_template(data, replace)

    return data


def create(info, verbose=False):
    tmp_dir_base_path = join(dirname(info['_outpath']), "tmp")
    try:
        os.makedirs(tmp_dir_base_path)
    except Exception:
        pass
    tmp_dir = tempfile.mkdtemp(dir=tmp_dir_base_path)
    preconda_write_files(info, tmp_dir)

    preconda_tarball = join(tmp_dir, 'preconda.tar.bz2')
    postconda_tarball = join(tmp_dir, 'postconda.tar.bz2')
    pre_t = tarfile.open(preconda_tarball, 'w:bz2')
    post_t = tarfile.open(postconda_tarball, 'w:bz2')
    for dist in preconda_files:
        fn = filename_dist(dist)
        pre_t.add(join(tmp_dir, fn), 'pkgs/' + fn)

    for env_name in info.get("_extra_envs_info", ()):
        pre_t.add(join(tmp_dir, "envs", env_name, "env.txt"),
                  f"pkgs/envs/{env_name}/env.txt")
        pre_t.add(join(tmp_dir, "envs", env_name, "shortcuts.txt"),
                  f"pkgs/envs/{env_name}/shortcuts.txt")

    for key in 'pre_install', 'post_install':
        if key in info:
            pre_t.add(info[key], 'pkgs/%s.sh' % key,
                      filter=make_executable if has_shebang(info[key]) else None)
    cache_dir = join(tmp_dir, 'cache')
    if isdir(cache_dir):
        for cf in os.listdir(cache_dir):
            if cf.endswith(".json"):
                pre_t.add(join(cache_dir, cf), 'pkgs/cache/' + cf)

    all_dists = info["_dists"].copy()
    for env_data in info.get("_extra_envs_info", {}).values():
        all_dists += env_data["_dists"]
    all_dists = list({dist: None for dist in all_dists})  # de-duplicate

    for dist in all_dists:
        if filename_dist(dist).endswith(".conda"):
            _dist = filename_dist(dist)[:-6]
        elif filename_dist(dist).endswith(".tar.bz2"):
            _dist = filename_dist(dist)[:-8]
        record_file = join(_dist, 'info', 'repodata_record.json')
        record_file_src = join(tmp_dir, record_file)
        record_file_dest = join('pkgs', record_file)
        pre_t.add(record_file_src, record_file_dest)
    pre_t.addfile(tarinfo=tarfile.TarInfo("conda-meta/history"))
    post_t.add(join(tmp_dir, 'conda-meta', 'history'), 'conda-meta/history')

    for env_name in info.get("_extra_envs_info", {}):
        pre_t.addfile(tarinfo=tarfile.TarInfo(f"envs/{env_name}/conda-meta/history"))
        post_t.add(join(tmp_dir, 'envs', env_name, 'conda-meta', 'history'),
                   f"envs/{env_name}/conda-meta/history")

    extra_files = copy_extra_files(info.get("extra_files", []), tmp_dir)
    for path in extra_files:
        post_t.add(path, relpath(path, tmp_dir))

    pre_t.close()
    post_t.close()

    tarball = join(tmp_dir, 'tmp.tar')
    t = tarfile.open(tarball, 'w')
    t.add(preconda_tarball, basename(preconda_tarball))
    t.add(postconda_tarball, basename(postconda_tarball))
    if 'license_file' in info:
        t.add(info['license_file'], 'LICENSE.txt')
    for dist in all_dists:
        fn = filename_dist(dist)
        t.add(join(info['_download_dir'], fn), 'pkgs/' + fn)
    t.close()

    conda_exec = info["_conda_exe"]
    header = get_header(conda_exec, tarball, info)
    shar_path = info['_outpath']
    with open(shar_path, 'wb') as fo:
        fo.write(header.encode('utf-8'))
        for payload in [conda_exec, tarball]:
            with open(payload, 'rb') as fi:
                while True:
                    chunk = fi.read(262144)
                    if not chunk:
                        break
                    fo.write(chunk)

    os.unlink(tarball)
    os.chmod(shar_path, 0o755)
    shutil.rmtree(tmp_dir)<|MERGE_RESOLUTION|>--- conflicted
+++ resolved
@@ -13,12 +13,6 @@
 from os.path import basename, dirname, getsize, isdir, join, relpath
 
 from .construct import ns_platform
-<<<<<<< HEAD
-from .preconda import files as preconda_files, write_files as preconda_write_files, \
-    copy_extra_files
-from .utils import add_condarc, filename_dist, fill_template, hash_files, preprocess, \
-    read_ascii_only, get_final_channels, shortcuts_flags
-=======
 from .preconda import copy_extra_files
 from .preconda import files as preconda_files
 from .preconda import write_files as preconda_write_files
@@ -30,8 +24,8 @@
     hash_files,
     preprocess,
     read_ascii_only,
+    shortcuts_flags,
 )
->>>>>>> 29ed8bc4
 
 THIS_DIR = dirname(__file__)
 
