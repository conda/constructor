# Installer template file for creating a Windows installer using NSIS.

!if "${NSIS_PACKEDVERSION}" < 0x3008000
  !error "NSIS 3.08 or higher is required to build this installer!"
  # conda install "nsis>=3.08"  (includes extra unicode plugins)
!endif

Unicode true

{%- if enable_debugging %}
# Special logging build needed for ENABLE_LOGGING
# See https://nsis.sourceforge.io/Special_Builds
!define ENABLE_LOGGING
{%- endif %}

# Comes from https://nsis.sourceforge.io/Logging:Enable_Logs_Quickly
!define LogSet "!insertmacro LogSetMacro"
!macro LogSetMacro SETTING
  !ifdef ENABLE_LOGGING
    LogSet ${SETTING}
  !endif
!macroend

!define LogText "!insertmacro LogTextMacro"
!macro LogTextMacro INPUT_TEXT
  !ifdef ENABLE_LOGGING
    LogText ${INPUT_TEXT}
  !endif
!macroend

var /global QuietMode # "0" = print normally, "1" = do not print
var /global StdOutHandle
var /global StdOutHandleSet
!define Print "!insertmacro PrintMacro"
!macro PrintMacro INPUT_TEXT
  DetailPrint "${INPUT_TEXT}"
  ${If} ${Silent}
  ${AndIf} $QuietMode != "1"
    ${IfNot} $StdOutHandleSet == "1"
        System::Call 'kernel32::GetStdHandle(i -11)i.r0'
        System::Call 'kernel32::AttachConsole(i -1)i.r1'
        ${If} $0 = 0
        ${OrIf} $1 = 0
            System::Call 'kernel32::AllocConsole()'
            System::Call 'kernel32::GetStdHandle(i -11)i.r0'
        ${EndIf}
        StrCpy $StdOutHandle $0
        StrCpy $StdOutHandleSet "1"
    ${EndIf}
    FileWrite $StdOutHandle "${INPUT_TEXT}$\n"
  ${EndIf}
!macroend

!include "WinMessages.nsh"
!include "WordFunc.nsh"
!include "LogicLib.nsh"
!include "WinVer.nsh"
!include "MUI2.nsh"
!include "x64.nsh"

!include "FileFunc.nsh"
!insertmacro GetParameters
!insertmacro GetOptions

!include "UAC.nsh"
!include "nsDialogs.nsh"

!include "Utils.nsh"

<<<<<<< HEAD
#if uninstall_with_conda_exe is True
!include "StandaloneUninstallerOptions.nsh"
#endif

!define NAME __NAME__
!define VERSION __VERSION__
!define COMPANY __COMPANY__
!define ARCH __ARCH__
!define PLATFORM __PLATFORM__
!define CONSTRUCTOR_VERSION __CONSTRUCTOR_VERSION__
!define PY_VER __PY_VER__
!define PYVERSION_JUSTDIGITS __PYVERSION_JUSTDIGITS__
!define PYVERSION __PYVERSION__
!define PYVERSION_MAJOR __PYVERSION_MAJOR__
!define DEFAULT_PREFIX __DEFAULT_PREFIX__
!define DEFAULT_PREFIX_DOMAIN_USER __DEFAULT_PREFIX_DOMAIN_USER__
!define DEFAULT_PREFIX_ALL_USERS __DEFAULT_PREFIX_ALL_USERS__
!define PRE_INSTALL_DESC __PRE_INSTALL_DESC__
!define POST_INSTALL_DESC __POST_INSTALL_DESC__
!define ENABLE_SHORTCUTS __ENABLE_SHORTCUTS__
!define SHOW_REGISTER_PYTHON __SHOW_REGISTER_PYTHON__
!define SHOW_ADD_TO_PATH __SHOW_ADD_TO_PATH__
=======
!define NAME {{ installer_name }}
!define VERSION {{ installer_version }}
!define COMPANY {{ company }}
!define ARCH {{ arch }}
!define PLATFORM {{ installer_platform }}
!define CONSTRUCTOR_VERSION {{ constructor_version }}
!define PY_VER {{ py_ver }}
!define PYVERSION_JUSTDIGITS {{ pyversion_justdigits }}
!define PYVERSION {{ pyversion }}
!define PYVERSION_MAJOR {{ pyversion_major }}
!define DEFAULT_PREFIX {{ default_prefix }}
!define DEFAULT_PREFIX_DOMAIN_USER {{ default_prefix_domain_user }}
!define DEFAULT_PREFIX_ALL_USERS {{ default_prefix_all_users }}
!define PRE_INSTALL_DESC {{ pre_install_desc }}
!define POST_INSTALL_DESC {{ post_install_desc }}
!define ENABLE_SHORTCUTS {{ enable_shortcuts }}
!define SHOW_REGISTER_PYTHON {{ show_register_python }}
!define SHOW_ADD_TO_PATH {{ show_add_to_path }}
>>>>>>> d4ac85ff
!define PRODUCT_NAME "${NAME} ${VERSION} (${ARCH})"
!define UNINSTALL_NAME "{{ UNINSTALL_NAME }}"
!define UNINSTREG "SOFTWARE\Microsoft\Windows\CurrentVersion\
                   \Uninstall\${UNINSTALL_NAME}"

var /global INSTDIR_JUSTME
var /global INSTALLER_VERSION
var /global INSTALLER_NAME_FULL

# UAC shield overlay
!ifndef BCM_SETSHIELD
    !define BCM_SETSHIELD 0x0000160C
!endif

var /global ARGV
var /global ARGV_Help
var /global ARGV_InstallationType
var /global ARGV_AddToPath
var /global ARGV_KeepPkgCache
var /global ARGV_RegisterPython
var /global ARGV_NoRegistry
var /global ARGV_NoScripts
var /global ARGV_NoShortcuts
var /global ARGV_CheckPathLength
var /global ARGV_QuietMode
#if uninstall_with_conda_exe is True
var /global ARGV_Uninst_RemoveConfigFiles
var /global ARGV_Uninst_RemoveUserData
var /global ARGV_Uninst_RemoveCaches
#endif

var /global IsDomainUser
var /global CheckPathLength
var /global LongPathsEnabled
var /global InstDirLen

var /global InstModePage_RadioButton_JustMe
var /global InstModePage_RadioButton_AllUsers

var /global InstMode # 0 = Just Me, 1 = All Users.
!define JUST_ME 0
!define ALL_USERS 1

# Include this one after our defines
!include "OptionsDialog.nsh"

CRCCheck On

# Basic options
Name "${PRODUCT_NAME}"
OutFile {{ outfile }}
ShowInstDetails "hide"
ShowUninstDetails "hide"
# This installer contains tar.bz2 files, which are already compressed
SetCompress "off"

# Start off with the lowest permissions and work our way up.
RequestExecutionLevel user

# Version information & branding text
VIAddVersionKey "ProductName" "${PRODUCT_NAME}"
VIAddVersionKey "FileVersion" "${VERSION}"
VIAddVersionKey "ProductVersion" "${VERSION}"
VIAddVersionKey "CompanyName" "${COMPANY}"
VIAddVersionKey "LegalCopyright" "(c) ${COMPANY}"
VIAddVersionKey "FileDescription" "${NAME} Installer"
VIAddVersionKey "Comments" "Created by constructor ${CONSTRUCTOR_VERSION}"
VIProductVersion {{ vipv }}
BrandingText /TRIMLEFT "${COMPANY}"

# Interface configuration
!define MUI_ICON {{ iconfile }}
!define MUI_UNICON {{ iconfile }}
!define MUI_HEADERIMAGE
!define MUI_HEADERIMAGE_BITMAP {{ headerimage }}
!define MUI_HEADERIMAGE_UNBITMAP {{ headerimage }}
!define MUI_ABORTWARNING
!define MUI_FINISHPAGE_NOAUTOCLOSE
!define MUI_UNFINISHPAGE_NOAUTOCLOSE
!define MUI_WELCOMEFINISHPAGE_BITMAP {{ welcomeimage }}
!define MUI_UNWELCOMEFINISHPAGE_BITMAP {{ welcomeimage }}
#!define MUI_CUSTOMFUNCTION_GUIINIT GuiInit

# Pages
#!define MUI_PAGE_CUSTOMFUNCTION_SHOW OnStartup
{%- if custom_welcome %}
# Custom welcome file(s)
{{ CUSTOM_WELCOME_FILE }}
{%- else %}
!define MUI_PAGE_CUSTOMFUNCTION_PRE SkipPageIfUACInnerInstance
!insertmacro MUI_PAGE_WELCOME
{%- endif %}
!define MUI_PAGE_CUSTOMFUNCTION_PRE SkipPageIfUACInnerInstance
!insertmacro MUI_PAGE_LICENSE {{ licensefile }}
Page Custom InstModePage_Create InstModePage_Leave
!define MUI_PAGE_CUSTOMFUNCTION_PRE DisableBackButtonIfUACInnerInstance
!define MUI_PAGE_CUSTOMFUNCTION_LEAVE OnDirectoryLeave
!insertmacro MUI_PAGE_DIRECTORY
# Custom options now differ depending on installation mode.
Page Custom mui_AnaCustomOptions_Show
!insertmacro MUI_PAGE_INSTFILES

{%- if post_install_pages %}
{{ POST_INSTALL_PAGES }}
{%- endif %}

{%- if with_conclusion_text %}
!define MUI_FINISHPAGE_TITLE {{ conclusion_title }}
!define MUI_FINISHPAGE_TITLE_3LINES
!define MUI_FINISHPAGE_TEXT {{ conclusion_text }}
{%- endif %}

{%- if custom_conclusion %}
# Custom conclusion file(s)
{{ CUSTOM_CONCLUSION_FILE }}
#else
!insertmacro MUI_PAGE_FINISH
{%- endif %}


!insertmacro MUI_UNPAGE_WELCOME
!define MUI_PAGE_CUSTOMFUNCTION_LEAVE un.OnDirectoryLeave
!insertmacro MUI_UNPAGE_CONFIRM
#if uninstall_with_conda_exe is True
UninstPage Custom un.UninstCustomOptions_Show
#endif
!insertmacro MUI_UNPAGE_INSTFILES
!insertmacro MUI_UNPAGE_FINISH

# Language
!insertmacro MUI_LANGUAGE "English"

Function SkipPageIfUACInnerInstance
    ${LogSet} on
    ${If} ${UAC_IsInnerInstance}
        Abort
    ${EndIf}
FunctionEnd

!macro DoElevation
    GetDlgItem $1 $HWNDParent 1
    System::Call user32::GetFocus()i.s
    # Disable 'Next' button.
    EnableWindow $1 0
    !insertmacro UAC_PageElevation_RunElevated
    EnableWindow $1 1
    System::call user32::SetFocus(is)
    ${If} $2 = 0x666
        MessageBox MB_ICONEXCLAMATION \
            "You need to log in with an administrative account \
             in order to perform an 'All Users' installation."
        Abort
    ${ElseIf} $0 = 1223
        # UAC canceled by user.
        Abort
    ${Else}
        ${If} $0 <> 0
            ${If} $0 = 1062
                MessageBox MB_ICONSTOP \
                    "Elevation failed; Secondary Logon service is \
                     not running."
            ${Else}
                MessageBox MB_ICONSTOP \
                    "Elevation failed; error code: $0."
            ${EndIf}
            Abort
        ${EndIf}
    ${EndIf}
    # UAC worked, we're the outer installer, so we can quit.
    Quit
!macroend


!macro ParseCommandLineArgs
    ClearErrors
    ${GetParameters} $ARGV
    ${GetOptions} $ARGV "/?" $ARGV_Help
    ${IfNot} ${Errors}
        SetSilent silent
        ${Print} "\
            Installs ${NAME} ${VERSION}$\n\
            $\n\
            USAGE$\n\
            -----$\n\
            $\n\
            $EXEFILE [options]$\n\
            $\n\
            OPTIONS$\n\
            -------$\n\
            $\n\
                /InstallationType=AllUsers [default: JustMe]$\n\
                /AddToPath=[0|1] [default: 0]$\n\
                /KeepPkgCache=[0|1] [default: {{ 1 if keep_pkgs else 0 }}]$\n\
                /RegisterPython=[0|1] [default: AllUsers: 1, JustMe: 0]$\n\
                /NoRegistry=[0|1] [default: AllUsers: 0, JustMe: 0]$\n\
                /NoScripts=[0|1] [default: 0]$\n\
                /NoShortcuts=[0|1] [default: 0]$\n\
                /CheckPathLength=[0|1] [default: 1]$\n\
                /? (show this help message)$\n\
                /S (run in CLI/headless mode)$\n\
                /Q (quiet mode, do not print output to console)$\n\
                /D=[installation directory] (must be last parameter)$\n"
        # There seems to be a limit to how many chars per ${Print} we can pass.
        # The message will get truncated silently, no errors.
        # That's why we split the help message in two calls.
        ${Print} "\
            EXAMPLES$\n\
            --------$\n\
                $\n\
                Install for all users, but don't add to PATH env var:$\n\
                    > $EXEFILE /InstallationType=AllUsers$\n\
                $\n\
                Install for just me, add to PATH and register as system Python:$\n\
                    > $EXEFILE /RegisterPython=1 /AddToPath=1$\n\
                $\n\
                Install for just me, with no registry modification (for CI):$\n\
                    > $EXEFILE /NoRegistry=1$\n\
                $\n\
                Install via CLI (no GUI) into C:\${NAME}$\n\
                    > cmd /C START /WAIT $EXEFILE /S /D=C:\${NAME}$\n\
            $\n\
            NOTE: If you install for AllUsers, then the option to AddToPath$\n\
                is disabled (i.e. if /InstallationType=AllUsers, then$\n\
                /AddToPath=1 will be ignored)."
        Abort
    ${EndIf}

    ClearErrors
    ${GetOptions} $ARGV "/InstallationType=" $ARGV_InstallationType
    ${IfNot} ${Errors}
        ${If} $ARGV_InstallationType == "AllUsers"
            StrCpy $InstMode ${ALL_USERS}
        ${Else}
            StrCpy $InstMode ${JUST_ME}
        ${EndIf}
    ${EndIf}

    ClearErrors
    ${GetOptions} $ARGV "/RegisterPython=" $ARGV_RegisterPython
    ${IfNot} ${Errors}
        ${If} $ARGV_RegisterPython = "1"
            StrCpy $Ana_RegisterSystemPython_State ${BST_CHECKED}
        ${ElseIf} $ARGV_RegisterPython = "0"
            StrCpy $Ana_RegisterSystemPython_State ${BST_UNCHECKED}
        ${EndIf}
    ${EndIf}

    ClearErrors
    ${GetOptions} $ARGV "/KeepPkgCache=" $ARGV_KeepPkgCache
    ${If} ${Errors}
        StrCpy $ARGV_KeepPkgCache "{{ 1 if keep_pkgs else 0 }}"
    ${EndIf}

    ClearErrors
    ${GetOptions} $ARGV "/NoRegistry=" $ARGV_NoRegistry
    ${If} ${Errors}
        StrCpy $ARGV_NoRegistry "0"
    ${EndIf}

    ClearErrors
    ${GetOptions} $ARGV "/NoScripts=" $ARGV_NoScripts
    ${IfNot} ${Errors}
        ${If} $ARGV_NoScripts = "1"
            StrCpy $Ana_PostInstall_State ${BST_UNCHECKED}
        ${ElseIf} $ARGV_NoScripts = "0"
            StrCpy $Ana_PostInstall_State ${BST_CHECKED}
        ${EndIf}
    ${EndIf}

    ${If} "${ENABLE_SHORTCUTS}" == "yes"
        ClearErrors
        ${GetOptions} $ARGV "/NoShortcuts=" $ARGV_NoShortcuts
        ${IfNot} ${Errors}
            ${If} $ARGV_NoShortcuts = "1"
                StrCpy $Ana_CreateShortcuts_State ${BST_UNCHECKED}
            ${ElseIf} $ARGV_NoShortcuts = "0"
                StrCpy $Ana_CreateShortcuts_State ${BST_CHECKED}
            ${EndIf}
        ${EndIf}
    ${Else}
        StrCpy $Ana_CreateShortcuts_State ${BST_UNCHECKED}
    ${EndIf}

    ClearErrors
    ${GetOptions} $ARGV "/CheckPathLength=" $ARGV_CheckPathLength
    ${IfNot} ${Errors}
        ${If} $ARGV_CheckPathLength = "0"
            StrCpy $CheckPathLength "0"
        ${ElseIf} $ARGV_CheckPathLength = "1"
            StrCpy $CheckPathLength "1"
        ${EndIf}
    ${EndIf}

    ClearErrors
    ${GetOptions} $ARGV "/Q" $ARGV_QuietMode
    ${IfNot} ${Errors}
        StrCpy $QuietMode "1"
    ${EndIf}

!macroend

Function OnInit_Release
    ${LogSet} on
    !insertmacro ParseCommandLineArgs

    # Parsing the AddToPath option here (and not in ParseCommandLineArgs) to prevent the MessageBox from showing twice.
    # For more context, see https://github.com/conda/constructor/pull/584#issuecomment-1347688020
    ClearErrors
    ${GetOptions} $ARGV "/AddToPath=" $ARGV_AddToPath
    ${IfNot} ${Errors}
        ${If} $ARGV_AddToPath = "1"
            ${If} $InstMode == ${ALL_USERS}
                # To address CVE-2022-26526.
                # In AllUsers install mode, do not allow AddToPath as an option.
                MessageBox MB_OK|MB_ICONEXCLAMATION "/AddToPath=1 is disabled and ignored in 'All Users' installations" /SD IDOK
                ${Print} "/AddToPath=1 is disabled and ignored in 'All Users' installations"
                StrCpy $Ana_AddToPath_State ${BST_UNCHECKED}
            ${Else}
                StrCpy $Ana_AddToPath_State ${BST_CHECKED}
            ${EndIf}
        ${ElseIf} $ARGV_AddToPath = "0"
            StrCpy $Ana_AddToPath_State ${BST_UNCHECKED}
        ${EndIf}
    ${EndIf}
FunctionEnd

Function InstModePage_RadioButton_OnClick
    ${LogSet} on
    Exch $0
    Push $1
    Push $2

    nsDialogs::GetUserData $0
    Pop $1
    GetDlgItem $2 $HWNDParent 1
    SendMessage $2 ${BCM_SETSHIELD} 0 $1

    Pop $2
    Pop $1
    Exch $0
FunctionEnd

Function InstModePage_Create
    ${LogSet} on
    Push $0
    Push $1
    Push $2
    Push $3

    ${If} ${UAC_IsInnerInstance}
        Abort
    ${EndIf}

    !insertmacro MUI_HEADER_TEXT_PAGE \
        "Select Installation Type" \
        "Please select the type of installation you would like to perform \
         for ${PRODUCT_NAME}."

    GetFunctionAddress $0 InstModePage_RadioButton_OnClick
    nsDialogs::Create /NOUNLOAD 1018
    Pop $1
    ${NSD_OnBack} RemoveNextBtnShield
    ${NSD_CreateLabel} 0 20u 75% 20u "Install for:"
    ${NSD_CreateRadioButton} 0 40u 75% 15u "Just Me (recommended)"
    Pop $2
    #MessageBox MB_OK "OnClick 2! 0: $0, 1: $1, 2: $2"
    StrCpy $InstModePage_RadioButton_JustMe $2

    nsDialogs::OnClick $2 $0
    nsDialogs::SetUserData $2 0
    SendMessage $2 ${BM_CLICK} 0 0

    ${NSD_CreateRadioButton} 0 60u 75% 15u \
        "All Users (requires admin privileges)"
    #MessageBox MB_OK "OnClick 3! 0: $0, 1: $1, 2: $2, 3: $3"
    Pop $3
    StrCpy $InstModePage_RadioButton_AllUsers $3
    nsDialogs::OnClick $3 $0
    nsDialogs::SetUserData $3 1
    ${IfThen} $InstMode <> ${JUST_ME} ${|} SendMessage $3 ${BM_CLICK} 0 0 ${|}
    Push $3
    nsDialogs::Show

    Pop $3
    Pop $2
    Pop $1
    Pop $0
FunctionEnd

Function DisableBackButtonIfUACInnerInstance
    ${LogSet} on
    Push $0
    ${If} ${UAC_IsInnerInstance}
        GetDlgItem $0 $HWNDParent 3
        EnableWindow $0 0
    ${EndIf}
    Pop $0
FunctionEnd

Function RemoveNextBtnShield
    ${LogSet} on
    Push $0
    GetDlgItem $0 $HWNDParent 1
    SendMessage $0 ${BCM_SETSHIELD} 0 0
    Pop $0
FunctionEnd

Function InstModeChanged
    ${LogSet} on
    # When using the installer with /S (silent mode), the /D option sets $INSTDIR,
    # and it is therefore important not to overwrite $INSTDIR here, but it is also
    # important that we do call SetShellVarContext with the appropriate value.
    Push $0
    ${If} $InstMode = ${JUST_ME}
        SetShellVarContext Current
        # If we're on Vista+, the installation directory will
        # have a nice, no-space name like:
        #   C:\Users\Trent\AppData\Local\Continuum\Anaconda.
        # On 2003/XP, it will be in C:\Documents and Settings,
        # with a space. We're allowing spaces now.
        ${IfNot} ${Silent}
            StrCpy $INSTDIR $INSTDIR_JUSTME
        ${EndIf}
    ${Else}
        SetShellVarContext All
        ${IfNot} ${Silent}
            ExpandEnvStrings $0 ${DEFAULT_PREFIX_ALL_USERS}
            StrCpy $INSTDIR $0
        ${Endif}
    ${EndIf}
    Pop $0
FunctionEnd

!macro SetInstMode mode
    StrCpy $InstMode ${mode}
    Call InstModeChanged
!macroend

Function InstModePage_Leave
    ${LogSet} on
    Push $0
    Push $1
    Push $2

    ${NSD_GetState} $InstModePage_RadioButton_AllUsers $0
    ${If} $0 = 0
        !insertmacro SetInstMode ${JUST_ME}
    ${Else}
        !insertmacro SetInstMode ${ALL_USERS}
        ${IfNot} ${UAC_IsAdmin}
            !insertmacro DoElevation
        ${EndIf}
    ${EndIf}

    Pop $2
    Pop $1
    Pop $0
FunctionEnd

Function .onInit
    ${LogSet} on
    Push $0
    Push $1
    Push $2
    Push $R1
    Push $R2

    InitPluginsDir
    {{ TEMP_EXTRA_FILES }}
    !insertmacro ParseCommandLineArgs

    # Select the correct registry to look at, depending
    # on whether it's a 32-bit or 64-bit installer
    SetRegView {{ BITS }}
{%- if win64 %}
    # If we're a 64-bit installer, make sure it's 64-bit Windows
    ${IfNot} ${RunningX64}
        MessageBox MB_OK|MB_ICONEXCLAMATION \
            "This installer is for a 64-bit version for ${NAME}$\n\
            but your system is 32-bit. Please use the 32-bit Windows$\n\
            ${NAME} installer." \
            /SD IDOK
        Abort
    ${EndIf}
{%- endif %}

    !insertmacro UAC_PageElevation_OnInit
    ${If} ${UAC_IsInnerInstance}
    ${AndIfNot} ${UAC_IsAdmin}
        SetErrorLevel 0x666
        Quit
    ${EndIf}

    # Look for a number of signs that indicate the user is a domain user and
    # alter the default installation directory for 'Just Me' accordingly.  We
    # want to ensure that if we're a user domain account, we always install to
    # %LOCALAPPDATA% (i.e. C:\Users\Trent\AppData\Local\Continuum\Anaconda),
    # as this is the only place guaranteed to not be backed by a network share
    # or included in a user's roaming profile.  However, if we're a normal user
    # account, then C:\Users\Trent\Anaconda is fine.
    ReadEnvStr $0 USERDNSDOMAIN
    ${If} $0 != ""
        # If not null, USERDNSDOMAIN is an unambiguous indication that we're
        # logged into a domain account.
        StrCpy $IsDomainUser 1
    ${Else}
        # If it's not set, apply some simple heuristics to discern whether or
        # not we're logged in as a domain user.
        ReadEnvStr $0 LOGONSERVER
        ${If} $0 == ""
            # This should never be unset; but if it is, we're definitely not
            # a domain user.
            StrCpy $IsDomainUser 0
        ${Else}
            StrCpy $1 $0 "" 2               # lop-off the leading \\.
            ${StrFilter} $1 "+" "" "" $2    # convert to uppercase, store in $2
            ${If} $2 == "MICROSOFTACCOUNT"
                # The new Windows 8.x live accounts have \\MicrosoftAccount
                # set as LOGONSERVER; interpret this as being a non-domain
                # user.
                StrCpy $IsDomainUser 0
            ${Else}
                ReadEnvStr $R1 COMPUTERNAME
                ${If} $R1 == ""
                    # This should never be unset either; if it is, assume
                    # we're not a domain user.
                    StrCpy $IsDomainUser 0
                ${Else}
                    # We've got a value for both LOGONSERVER and COMPUTERNAME
                    # environment variables (which should always be the case).
                    # Proceed to compare LOGONSERVER[-2:] to COMPUTERNAME; if
                    # they match, assume we're not a domain user account.

                    ${StrFilter} $R1 "+" "" "" $R2 # convert to uppercase
                    ${If} $2 != $R2
                        # COMPUTERNAME doesn't match LOGONSERVER; assume we're
                        # logged in via a domain account.
                        StrCpy $IsDomainUser 1
                    ${Else}
                        # COMPUTERNAME matches LOGONSERVER; safe to assume
                        # we're logged in as a user account.  (I guess there's
                        # the remote possibility a domain user has logged onto
                        # a server that has the same NetBIOS name as the Active
                        # Directory name...  if that's the case, potentially
                        # installing Anaconda into an area that gets picked up
                        # by a roaming profile is the very least of your
                        # problems.)
                        StrCpy $IsDomainUser 0

                    ${EndIf} # LOGONSERVER[-2:] != COMPUTERNAME

                ${EndIf} # COMPUTERNAME != ""

            ${EndIf} # LOGONSERVER != "\\MicrosoftAccount"

        ${EndIf} # LOGONSERVER != ""

    ${EndIf} # USERDNSDOMAIN != ""

    ${If} $IsDomainUser = 0
        ExpandEnvStrings $0 ${DEFAULT_PREFIX}
        StrCpy $INSTDIR_JUSTME $0
    ${ElseIf} $IsDomainUser = 1
        ExpandEnvStrings $0 ${DEFAULT_PREFIX_DOMAIN_USER}
        StrCpy $INSTDIR_JUSTME $0
    ${Else}
        # Should never happen; indicates a logic error above.
        MessageBox MB_OK "Internal error: IsUserDomain not set properly!" \
                   /SD IDOK
        Abort
    ${EndIf}

    ${If} $InstMode == ""
        StrCpy $InstMode ${JUST_ME}
        ${IfThen} ${UAC_IsAdmin} ${|} StrCpy $InstMode ${ALL_USERS} ${|}
        # If running as 'SYSTEM' then JustMe is not appropriate; note that
        # we should advise against this. SCCM has an option to run as user
        System::Call "advapi32::GetUserName(t .r0, *i ${NSIS_MAX_STRLEN} r1) i.r2"
        ${IfThen} $0 == "SYSTEM" ${|} StrCpy $InstMode ${ALL_USERS} ${|}
    ${EndIf}
    call InstModeChanged

    ${If} ${Silent}
        ${If} $InstMode == ${ALL_USERS}
            ${IfNot} ${UAC_IsAdmin}
                MessageBox MB_ICONSTOP "Installation for all users requires an elevated prompt."
                Abort
            ${EndIf}
        ${EndIf}
    ${EndIf}

    ; /D was not used, add default based on install type
    ${If} $InstDir == ""
        ${If} $InstMode == ${ALL_USERS}
            ExpandEnvStrings $0 ${DEFAULT_PREFIX_ALL_USERS}
            StrCpy $INSTDIR $0
        ${Else}
            strcpy $INSTDIR $INSTDIR_JUSTME
        ${EndIf}
    ${EndIf}

    ; Set default value
    ${If} $CheckPathLength == ""
        StrCpy $CheckPathLength "1"
    ${EndIf}

    # Initialize the default settings for the anaconda custom options
    Call mui_AnaCustomOptions_InitDefaults
    # Override custom options with explicitly given values from contruct.yaml.
    # If initialize_by_default (register_python_default) is None, do nothing.
{%- if initialize_conda %}
    {%- if initialize_by_default %}
    ${If} $InstMode == ${JUST_ME}
        StrCpy $Ana_AddToPath_State ${BST_CHECKED}
    ${EndIf}
    {%- else %}
    StrCpy $Ana_AddToPath_State ${BST_UNCHECKED}
    {%- endif %}
{%- endif %}

{%- if register_python %}
    StrCpy $Ana_RegisterSystemPython_State {{ '${BST_CHECKED}' if register_python_default else '${BST_UNCHECKED}' }}
{%- endif %}
    StrCpy $CheckPathLength "{{ 1 if check_path_length else 0 }}"
    StrCpy $Ana_ClearPkgCache_State {{ '${BST_UNCHECKED}' if keep_pkgs else '${BST_CHECKED}' }}
    StrCpy $Ana_PreInstall_State {{ '${BST_CHECKED}' if pre_install_exists else '${BST_UNCHECKED}' }}
    StrCpy $Ana_PostInstall_State {{ '${BST_CHECKED}' if post_install_exists else '${BST_UNCHECKED}' }}

    Call OnInit_Release

    ${Print} "Welcome to ${NAME} ${VERSION}$\n"

    Pop $R2
    Pop $R1
    Pop $2
    Pop $1
    Pop $0
FunctionEnd

!macro un.ParseCommandLineArgs
    ClearErrors
    ${GetParameters} $ARGV
    ${GetOptions} $ARGV "/?" $ARGV_Help
    ${IfNot} ${Errors}
        SetSilent silent
        ${Print} "\
            Uninstalls ${NAME} ${VERSION}$\n\
            $\n\
            USAGE$\n\
            -----$\n\
            $\n\
            Uninstall-${NAME}.exe [options]$\n\
            $\n\
            OPTIONS$\n\
            -------$\n\
            $\n\
                /? (show this help message)$\n\
                /S (run in CLI/headless mode)$\n\
                /Q (quiet mode, do not print output to console)$\n\
#if uninstall_with_conda_exe is True
                /RemoveCaches=[0|1] [default: 0]$\n\
                /RemoveConfigFiles=[none|users|system|all] [default: none]$\n\
                /RemoveUserData=[0|1] [default: 0]$\n\
#endif
                /_?=[installation directory] (must be last parameter)$\n\
            $\n\
            EXAMPLES$\n\
            --------$\n\
            $\n\
            Uninstall via CLI (no GUI) from C:\${NAME}$\n\
                > cmd /C START /WAIT Uninstall-${NAME}.exe /S /_?=C:\${NAME}$\n\
            $\n\
            Closing in 10s..."
        # Give it some time so users can read it the pop-up console
        # The pop-up console happens because the uninstaller copies itself to
        # a temporary location, so we can't get the parent console handle
        Sleep 10000
        Abort
    ${EndIf}

    ClearErrors
    ${GetOptions} $ARGV "/Q" $ARGV_QuietMode
    ${IfNot} ${Errors}
        StrCpy $QuietMode "1"
    ${EndIf}
#if uninstall_with_conda_exe is True
    ClearErrors
    ${GetOptions} $ARGV "/RemoveConfigFiles=" $ARGV_Uninst_RemoveConfigFiles
    ${IfNot} ${Errors}
        ${IfNot} ${UAC_IsAdmin}
            ${If} $ARGV_Uninst_RemoveConfigFiles == "all"
            ${OrIf} $ARGV_Uninst_RemoveConfigFiles == "system"
                MessageBox MB_ICONSTOP "Removing system .condarc files requires an elevated prompt."
                Abort
            ${EndIf}
        ${EndIf}
        ${If} $ARGV_Uninst_RemoveConfigFiles == "user"
            StrCpy $UninstRemoveConfigFiles_User_State ${BST_CHECKED}
            StrCpy $UninstRemoveConfigFiles_System_State ${BST_UNCHECKED}
        ${ElseIf} $ARGV_Uninst_RemoveConfigFiles == "system"
            StrCpy $UninstRemoveConfigFiles_User_State ${BST_UNCHECKED}
            StrCpy $UninstRemoveConfigFiles_System_State ${BST_CHECKED}
        ${ElseIf} $ARGV_Uninst_RemoveConfigFiles == "all"
            StrCpy $UninstRemoveConfigFiles_User_State ${BST_CHECKED}
            StrCpy $UninstRemoveConfigFiles_System_State ${BST_CHECKED}
        ${Else}
            StrCpy $UninstRemoveConfigFiles_User_State ${BST_UNCHECKED}
            StrCpy $UninstRemoveConfigFiles_System_State ${BST_UNCHECKED}
        ${EndIf}
    ${EndIf}

    ClearErrors
    ${GetOptions} $ARGV "/RemoveUserData=" $ARGV_Uninst_RemoveUserData
    ${IfNot} ${Errors}
        ${If} $ARGV_Uninst_RemoveUserData = "1"
            StrCpy $UninstRemoveUserData_State ${BST_CHECKED}
        ${ElseIf} $ARGV_Uninst_RemoveUserData = "0"
            StrCpy $UninstRemoveUserData_State ${BST_UNCHECKED}
        ${EndIf}
    ${EndIf}

    ClearErrors
    ${GetOptions} $ARGV "/RemoveCaches=" $ARGV_Uninst_RemoveCaches
    ${IfNot} ${Errors}
        ${If} $ARGV_Uninst_RemoveCaches = "1"
            StrCpy $UninstRemoveCaches_State ${BST_CHECKED}
        ${ElseIf} $ARGV_Uninst_RemoveCaches = "0"
            StrCpy $UninstRemoveCaches_State ${BST_UNCHECKED}
        ${EndIf}
    ${EndIf}
#endif
!macroend

Function un.onInit

#if uninstall_with_conda_exe is True
    Call un.UninstCustomOptions_InitDefaults
#endif

    Push $0
    Push $1
    Push $2
    Push $3

    # Resolve INSTDIR
    GetFullPathName $0 $INSTDIR
    # If the directory does not exist or cannot be resolved, $0 will be empty
    StrCmp $0 "" invalid_dir
    StrCpy $INSTDIR $0

    # Never run the uninstaller when $INSTDIR points at system-critical directories

    StrLen $InstDirLen $INSTDIR
    # INSTDIR is a full path and has no trailing backslash,
    # so if its length is 2, it is pointed at a system root
    StrCmp $InstdirLen 2 invalid_dir

    # Never delete anything inside Windows
    StrCpy $0 $INSTDIR 7 3
    StrCmp $0 "Windows" invalid_dir

    StrCpy $0 "ALLUSERSPROFILE APPDATA LOCALAPPDATA PROGRAMDATA PROGRAMFILES PROGRAMFILES(x86) PUBLIC SYSTEMDRIVE SYSTEMROOT USERPROFILE"
    StrCpy $1 1
    loop_critical:
        ${WordFind} $0 " " "E+$1" $2
        IfErrors endloop_critical
        ReadEnvStr $3 $2
        StrCmp $3 $INSTDIR invalid_dir
        IntOp $1 $1 + 1
        goto loop_critical
    endloop_critical:

    # Primitive check to see that $INSTDIR points to a conda directory
    StrCpy $0 "_conda.exe conda-meta\history"
    StrCpy $1 1
    loop_conda:
        ${WordFind} $0 " " "E+$1" $2
        IfErrors endloop_conda
        IfFileExists $INSTDIR\$2 0 invalid_dir
        IntOp $1 $1 + 1
        goto loop_conda
    endloop_conda:

    # All checks have passed
    goto valid_dir

    invalid_dir:
        ${Print} "::error:: $INSTDIR is not a valid conda directory. Please run the uninstaller from a conda directory."
        MessageBox MB_OK|MB_ICONSTOP \
            "Error: $INSTDIR is not a valid conda directory. Please run the uninstaller from a conda directory." \
            /SD IDABORT
        abort
    valid_dir:

    # Select the correct registry to look at, depending
    # on whether it's a 32-bit or 64-bit installer
    SetRegView {{ BITS }}

    # Since the switch to a dual-mode installer (All Users/Just Me), the
    # uninstaller will inherit the requested execution level of the main
    # installer -- which we now have to set to 'user'.  Thus, Windows will
    # not automatically elevate the uninstaller for us -- we need to do it
    # ourselves if we're not a 'Just Me' installation.
    !insertmacro UAC_PageElevation_OnInit
    ${IfNot} ${FileExists} "$INSTDIR\.nonadmin"
    ${AndIfNot} ${UAC_IsAdmin}
        !insertmacro DoElevation
    ${EndIf}

    ${If} ${FileExists} "$INSTDIR\.nonadmin"
        SetShellVarContext Current
    ${Else}
        SetShellVarContext All
    ${EndIf}

    Pop $3
    Pop $2
    Pop $1
    Pop $0
FunctionEnd

# http://nsis.sourceforge.net/Check_for_spaces_in_a_directory_path
Function CheckForSpaces
    ${LogSet} on
    Exch $R0
    Push $R1
    Push $R2
    Push $R3
    StrCpy $R1 -1
    StrCpy $R3 $R0
    StrCpy $R0 0
    loop:
        StrCpy $R2 $R3 1 $R1
        IntOp $R1 $R1 - 1
        StrCmp $R2 "" done
        StrCmp $R2 " " 0 loop
        IntOp $R0 $R0 + 1
    Goto loop
    done:
    Pop $R3
    Pop $R2
    Pop $R1
    Exch $R0
FunctionEnd

# http://nsis.sourceforge.net/StrCSpn,_StrCSpnReverse:_Scan_strings_for_characters
Function StrCSpn
 ${LogSet} on
 Exch $R0 ; string to check
 Exch
 Exch $R1 ; string of chars
 Push $R2 ; current char
 Push $R3 ; current char
 Push $R4 ; char loop
 Push $R5 ; char loop

  StrCpy $R4 -1

  NextChar:
  StrCpy $R2 $R1 1 $R4
  IntOp $R4 $R4 - 1
   StrCmp $R2 "" StrOK

   StrCpy $R5 -1

   NextCharCheck:
   StrCpy $R3 $R0 1 $R5
   IntOp $R5 $R5 - 1
    StrCmp $R3 "" NextChar
    StrCmp $R3 $R2 0 NextCharCheck
     StrCpy $R0 $R2
     Goto Done

 StrOK:
 StrCpy $R0 ""

 Done:

 Pop $R5
 Pop $R4
 Pop $R3
 Pop $R2
 Pop $R1
 Exch $R0
FunctionEnd

# http://stackoverflow.com/a/29569614/1170370
!macro _IsNonEmptyDirectory _a _b _t _f
!insertmacro _LOGICLIB_TEMP
!insertmacro _IncreaseCounter
Push $0
FindFirst $0 $_LOGICLIB_TEMP "${_b}\*"
_IsNonEmptyDirectory_loop${LOGICLIB_COUNTER}:
    StrCmp "" $_LOGICLIB_TEMP _IsNonEmptyDirectory_done${LOGICLIB_COUNTER}
    StrCmp "." $_LOGICLIB_TEMP +2
    StrCmp ".." $_LOGICLIB_TEMP 0 _IsNonEmptyDirectory_done${LOGICLIB_COUNTER}
    FindNext $0 $_LOGICLIB_TEMP
    Goto _IsNonEmptyDirectory_loop${LOGICLIB_COUNTER}
_IsNonEmptyDirectory_done${LOGICLIB_COUNTER}:
FindClose $0
Pop $0
!insertmacro _!= "" $_LOGICLIB_TEMP `${_t}` `${_f}`
!macroend
!define IsNonEmptyDirectory `"" IsNonEmptyDirectory`


Function OnDirectoryLeave
    ${LogSet} on
    ${If} ${IsNonEmptyDirectory} "$InstDir"
        ${Print} "::error:: Directory '$INSTDIR' is not empty, please choose a different location."
        MessageBox MB_OK|MB_ICONEXCLAMATION \
            "Directory '$INSTDIR' is not empty,$\n\
             please choose a different location." \
            /SD IDOK
        Abort
    ${EndIf}

    ReadRegStr $LongPathsEnabled HKLM "SYSTEM\CurrentControlSet\Control\FileSystem" "LongPathsEnabled"
    StrLen $InstDirLen "$InstDir"

    ${If} $CheckPathLength == "1"
    ${AndIf} $LongPathsEnabled == "0"
    ${AndIf} $InstDirLen > 46
        ; With windows 10, we can enable support for long path, for earlier
        ; version, suggest user to use shorter installation path
        ${If} ${AtLeastWin10}
        ${AndIfNot} $ARGV_NoRegistry = "1"
            ; If we have admin right, we enable long path on windows
            ${If} ${UAC_IsAdmin}
                WriteRegDWORD HKLM "SYSTEM\CurrentControlSet\Control\FileSystem" "LongPathsEnabled" 1
            ; If we don't have admin right, we suggest a shorter path or suggest to run with admin right
            ${Else}
                ${Print} "::error:: The installation path should be shorter than 46 characters or \
                             the installation requires administrator rights to enable long \
                             path on Windows."
                MessageBox MB_OK|MB_ICONSTOP "The installation path should be shorter than 46 characters or \
                                              the installation requires administrator rights to enable long \
                                              path on Windows." \
                           /SD IDOK
                Abort
            ${EndIf}
        ; If we don't have admin right, we suggest a shorter path or suggest to run with admin right
        ${Else}
            ${Print} "::error:: The installation path should be shorter than 46 characters. \
                         Please choose another location."
            MessageBox MB_OK|MB_ICONSTOP "The installation path should be shorter than 46 characters. \
                                          Please choose another location." \
                       /SD IDOK
            Abort
        ${EndIf}
    ${EndIf}

    # Call the CheckForSpaces function.
    Push $INSTDIR # Input string (install path).
    Call CheckForSpaces
    Pop $R0 # The function returns the number of spaces found in the input string.

    Push $R7
    Push $R8
    Push $R9
    # Check if any spaces exist in $INSTDIR.
    StrCmp $R0 0 NoSpaces

        # Plural if more than 1 space in $INSTDIR.
        StrCmp $R0 1 0 +3
          StrCpy $R1 ""
        Goto +2
          StrCpy $R1 "s"

        ${If} ${Silent}
          StrCpy $R7 " "
        ${Else}
          StrCpy $R7 "$\n"
        ${EndIf}
        StrCpy $R8 "'Destination Folder' contains $R0 space$R1.$R7This can cause problems with several conda packages.$R7"
{%- if check_path_spaces %}
            StrCpy $R8 "$R8Please remove the space$R1 from the destination folder."
            StrCpy $R9 "Error"
{%- else %}
            StrCpy $R8 "$R8Please consider removing the space$R1."
            StrCpy $R9 "Warning"
{%- endif %}
        # Show message box then take the user back to the Directory page.
        ${If} ${Silent}
            ${Print} "::$R9:: $R8"
        ${Else}
            MessageBox MB_OK|MB_ICONINFORMATION "$R9: $R8" /SD IDOK
        ${EndIf}
{%- if check_path_spaces %}
            abort
{%- endif %}
    NoSpaces:
    Pop $R7
    Pop $R8
    Pop $R9

    # List of characters not allowed anywhere in $INSTDIR
    Push "^%!=,()"
    Push $INSTDIR
    Call StrCSpn
    Pop $R0

    StrCmp $R0 "" NoInvalidCharaceters
        ${Print} "::error:: 'Destination Folder' contains the following invalid character: $R0"
        MessageBox MB_OK|MB_ICONEXCLAMATION \
            "Error: 'Destination Folder' contains the following invalid character: $R0" \
            /SD IDOK
        abort
    NoInvalidCharaceters:

    UnicodePathTest::SpecialCharPathTest $INSTDIR
    Pop $R1
    StrCmp $R1 "nothingspecial" nothing_special_path
        ${Print} "::error:: 'Destination Folder' contains the following invalid character$R1"
        MessageBox MB_OK|MB_ICONEXCLAMATION \
            "Error: 'Destination Folder' contains the following invalid character$R1" \
            /SD IDOK
        abort
    nothing_special_path:

      ; test if path contains unicode characters
      UnicodePathTest::UnicodePathTest $INSTDIR
      Pop $R1

      # Python 3 can be installed in a CP_ACP path until MKL is Unicode capable.
      # (mkl_rt.dll calls LoadLibraryA() to load mkl_intel_thread.dll)
      # Python 2 can only be installed to an ASCII path.
      StrCmp $R1 "ascii" valid_path
      StrCmp ${PY_VER} "2.7" not_cp_acp_capable
      StrCmp $R1 "ascii_cp_acp" valid_path
      not_cp_acp_capable:
          ${Print} "::error:: Due to incompatibility with several \
              Python libraries, 'Destination Folder' cannot contain non-ascii characters \
              (special characters or diacritics).  Please choose another location."
          MessageBox MB_OK|MB_ICONEXCLAMATION "Error: Due to incompatibility with several \
              Python libraries, 'Destination Folder' cannot contain non-ascii characters \
              (special characters or diacritics).  Please choose another location." \
              /SD IDOK
          abort

      valid_path:

    Push $R1
    ${IsWritable} $INSTDIR $R1
    IntCmp $R1 0 pathgood
    Pop $R1
    ${Print} "::error: Path $INSTDIR is not writable. Please check permissions or \
                 try respawning the installer with elevated privileges."
    MessageBox MB_OK|MB_ICONEXCLAMATION \
        "Error: Path $INSTDIR is not writable. Please check permissions or \
         try respawning the installer with elevated privileges." \
        /SD IDOK
    Abort

    pathgood:
    Pop $R1

FunctionEnd

Function .onVerifyInstDir
    ${LogSet} on
    StrLen $0 $Desktop
    StrCpy $0 $INSTDIR $0
    StrCmp $0 $Desktop 0 PathGood
    Abort
    PathGood:
FunctionEnd

Function un.OnDirectoryLeave
    MessageBox MB_YESNO \
	    "Are you sure you want to remove '$INSTDIR' and all of its contents?" \
	    /SD IDYES \
	    IDYES confirmed_yes IDNO confirmed_no
    confirmed_no:
        MessageBox MB_OK|MB_ICONSTOP "Uninstallation aborted by user." /SD IDOK
	Quit
    confirmed_yes:
FunctionEnd

# Make function available for both installer and uninstaller
# Uninstaller functions need an `un.` prefix, so we use a macro to do both
# see https://nsis.sourceforge.io/Sharing_functions_between_Installer_and_Uninstaller
!macro AbortRetryNSExecWaitMacro un
    Function ${un}AbortRetryNSExecWait
        # This function expects three arguments in the stack
        # $1: 'WithLog' or 'NoLog': Use ExecToLog or just Exec, respectively
        # $2: The message to show if an error occurred
        # $3: The command to run, quoted
        # Note that the args need to be pushed to the stack in reverse order!
        # Search 'AbortRetryNSExecWait' in this script to see examples
        ${LogSet} on
        Pop $1
        Pop $2
        Pop $3
        ${Do}
            ${If} $1 == "WithLog"
                nsExec::ExecToLog $3
            ${ElseIf} $1 == "NoLog"
                nsExec::Exec $3
            ${Else}
                ${Print} "::error:: AbortRetryNSExecWait: 1st argument must be 'WithLog' or 'NoLog'. You used: $1"
                Abort
            ${EndIf}
            pop $0
            ${If} $0 != "0"
                ${Print} "::error:: $2"
                MessageBox MB_ABORTRETRYIGNORE|MB_ICONEXCLAMATION|MB_DEFBUTTON3 \
                        $2 /SD IDIGNORE IDABORT abort IDRETRY retry
                ; IDIGNORE: Continue anyway
                StrCpy $0 "0"
                goto retry
            abort:
                ; Abort installation
                Abort
            retry:
                ; Retry the nsExec command
            ${EndIf}
        ${LoopWhile} $0 != "0"
    FunctionEnd
!macroend
!insertmacro AbortRetryNSExecWaitMacro ""
!insertmacro AbortRetryNSExecWaitMacro "un."

# Installer sections
Section "Install"
    ${LogSet} on
    ${If} ${Silent}
        call OnDirectoryLeave
    ${EndIf}

    SetOutPath "$INSTDIR\Lib"
    File "{{ NSIS_DIR }}\_nsis.py"
    File "{{ NSIS_DIR }}\_system_path.py"

    # Resolve INSTDIR so that paths and registry keys do not contain '..' or similar strings.
    # $0 is empty if the directory doesn't exist, but the File commands should have created it already.
    GetFullPathName $0 $INSTDIR
    ${If} $0 == ""
	MessageBox MB_ICONSTOP "Error resolving installation directory." /SD IDABORT
	Quit
    ${EndIf}
    StrCpy $INSTDIR $0

{%- if has_license %}
    SetOutPath "$INSTDIR"
    File {{ licensefile }}
    ${Print} "By continuing this installation you are accepting this license agreement:"
    ${Print} "$INSTDIR\{{ LICENSEFILENAME }}"
    ${Print} "Please run the installer in GUI mode to read the details.$\n"
{%- endif %}

    ${Print} "${NAME} will now be installed into this location:"
    ${Print} "$INSTDIR$\n"

    ReadEnvStr $0 SystemRoot
    # set PATH for the installer process, so that MSVC runtimes get found OK
    #    This is also isolating PATH to be just us and Windows core stuff, which hopefully avoids
    #    clashes with other stuff on PATH
    System::Call 'kernel32::SetEnvironmentVariable(t,t)i("PATH", \
                 "$INSTDIR;$INSTDIR\Library\mingw-w64\bin;$INSTDIR\Library\usr\bin;$INSTDIR\Library\bin;$INSTDIR\Scripts;$INSTDIR\bin;$0;$0\system32;$0\system32\Wbem").r0'

    ${Print} "Unpacking payload..."

    # A conda-meta\history file is required for a valid conda prefix
    SetOutPath "$INSTDIR\conda-meta"
    File {{ conda_history }}

    SetOutPath "$INSTDIR"
    File {{ conda_exe }}
    File {{ pre_uninstall }}

    # Copy extra files (code generated on winexe.py)
    {{ EXTRA_FILES }}

    ${If} $InstMode = ${JUST_ME}
        SetOutPath "$INSTDIR"
        FileOpen $0 ".nonadmin" w
        FileClose $0
    ${EndIf}

    SetOutPath "$INSTDIR\pkgs"
    File {{ urls_file }}
    File {{ urls_txt_file }}
{%- if pre_install_exists %}
    File {{ pre_install }}
{%- endif %}
    File {{ post_install }}
    File /nonfatal /r {{ index_cache }}
    File /r {{ repodata_record }}

    {{ SCRIPT_ENV_VARIABLES }}
    System::Call 'kernel32::SetEnvironmentVariable(t,t)i("CONDA_SAFETY_CHECKS", "disabled").r0'
    System::Call 'kernel32::SetEnvironmentVariable(t,t)i("CONDA_EXTRA_SAFETY_CHECKS", "no").r0'
    System::Call 'kernel32::SetEnvironmentVariable(t,t)i("CONDA_ROOT_PREFIX", "$INSTDIR")".r0'
    System::Call 'kernel32::SetEnvironmentVariable(t,t)i("CONDA_PKGS_DIRS", "$INSTDIR\pkgs")".r0'
    # Extra info for pre and post install scripts
    # NOTE: If more vars are added, make sure to update the examples/scripts tests too
    #       There's a similar block for the pre_uninstall script, further down this file.
    #       Update that one as well!
    System::Call 'kernel32::SetEnvironmentVariable(t,t)i("PREFIX", "$INSTDIR").r0'
    System::Call 'kernel32::SetEnvironmentVariable(t,t)i("INSTALLER_NAME", "${NAME}").r0'
    System::Call 'kernel32::SetEnvironmentVariable(t,t)i("INSTALLER_VER", "${VERSION}").r0'
    System::Call 'kernel32::SetEnvironmentVariable(t,t)i("INSTALLER_PLAT", "${PLATFORM}").r0'
    System::Call 'kernel32::SetEnvironmentVariable(t,t)i("INSTALLER_TYPE", "EXE").r0'
    ${If} ${Silent}
        System::Call 'kernel32::SetEnvironmentVariable(t,t)i("INSTALLER_UNATTENDED", "1").r0'
    ${Else}
        System::Call 'kernel32::SetEnvironmentVariable(t,t)i("INSTALLER_UNATTENDED", "0").r0'
    ${EndIf}

    ${If} '{{ VIRTUAL_SPECS }}' != ''
    # We need to specify CONDA_SOLVER=classic for conda-standalone
    # to work around this bug in conda-libmamba-solver:
    # https://github.com/conda/conda-libmamba-solver/issues/480
    System::Call 'kernel32::SetEnvironmentVariable(t,t)i("CONDA_SOLVER", "classic").r0'
    SetDetailsPrint TextOnly
    ${Print} "Checking virtual specs compatibility: {{ VIRTUAL_SPECS_DEBUG }}"
    push '"$INSTDIR\_conda.exe" create --dry-run --prefix "$INSTDIR\envs\_virtual_specs_checks" --offline {{ VIRTUAL_SPECS }} {{ NO_RCS_ARG }}'
    push 'Failed to check virtual specs: {{ VIRTUAL_SPECS_DEBUG }}'
    push 'WithLog'
    call AbortRetryNSExecWait
    SetDetailsPrint both
    System::Call 'kernel32::SetEnvironmentVariable(t,t)i("CONDA_SOLVER", "").r0'
    ${EndIf}

    {{ PKG_COMMANDS }}

    SetDetailsPrint TextOnly
    ${Print} "Setting up the package cache..."
    push '"$INSTDIR\_conda.exe" constructor --prefix "$INSTDIR" --extract-conda-pkgs'
    push 'Failed to extract packages'
    push 'NoLog'
    # We use NoLog here because TQDM progress bars are parsed as a single line in NSIS 3.08
    # These can crash the installer if they get too long (a few packages is enough!)
    call AbortRetryNSExecWait
    SetDetailsPrint both

    IfFileExists "$INSTDIR\pkgs\pre_install.bat" 0 NoPreInstall
        ${Print} "Running pre_install scripts..."
        ReadEnvStr $5 SystemRoot
        ReadEnvStr $6 windir
        # This 'FileExists' also returns True for directories
        ${If} ${FileExists} "$5"
            push '"$5\System32\cmd.exe" /D /C "$INSTDIR\pkgs\pre_install.bat"'
        ${ElseIf} ${FileExists} "$6"
            push '"$6\System32\cmd.exe" /D /C "$INSTDIR\pkgs\pre_install.bat"'
        ${Else}
            # Cross our fingers CMD is in PATH
            push 'cmd.exe /D /C "$INSTDIR\pkgs\pre_install.bat"'
        ${EndIf}
        push "Failed to run pre_install"
        push 'WithLog'
        call AbortRetryNSExecWait
    NoPreInstall:

    {{ SETUP_ENVS }}

    {{ WRITE_CONDARC }}

    AddSize {{ SIZE }}

{%- if has_conda %}
    ${Print} "Initializing conda directories..."
    push '"$INSTDIR\pythonw.exe" -E -s "$INSTDIR\Lib\_nsis.py" mkdirs'
    push 'Failed to initialize conda directories'
    push 'WithLog'
    call AbortRetryNSExecWait
{%- endif %}

    ${If} $Ana_PostInstall_State = ${BST_CHECKED}
        ${Print} "Running post install..."
        push '"$INSTDIR\pythonw.exe" -E -s "$INSTDIR\Lib\_nsis.py" post_install'
        push 'Failed to run post install script'
        push 'WithLog'
        call AbortRetryNSExecWait
    ${EndIf}

    ${If} $Ana_ClearPkgCache_State = ${BST_CHECKED}
        ${Print} "Clearing package cache..."
        push '"$INSTDIR\_conda.exe" clean --all --force-pkgs-dirs --yes {{ NO_RCS_ARG }}'
        push 'Failed to clear package cache'
        push 'WithLog'
        call AbortRetryNSExecWait
    ${EndIf}

    ${If} $Ana_AddToPath_State = ${BST_CHECKED}
        ${Print} "Adding to PATH..."
        push '"$INSTDIR\pythonw.exe" -E -s "$INSTDIR\Lib\_nsis.py" addpath ${PYVERSION} ${NAME} ${VERSION} ${ARCH}'
        push 'Failed to add {{ NAME }} to the system PATH'
        push 'WithLog'
        call AbortRetryNSExecWait
    ${EndIf}

    # Create registry entries saying this is the system Python
    # (for this version)
    !define PYREG "Software\Python\PythonCore\${PY_VER}"
    ${If} $Ana_RegisterSystemPython_State == ${BST_CHECKED}
        WriteRegStr SHCTX "${PYREG}\Help\Main Python Documentation" \
            "Main Python Documentation" \
            "$INSTDIR\Doc\python${PYVERSION_JUSTDIGITS}.chm"

        WriteRegStr SHCTX "${PYREG}\InstallPath" "" "$INSTDIR"

        WriteRegStr SHCTX "${PYREG}\InstallPath\InstallGroup" \
            "" "Python ${PY_VER}"

        WriteRegStr SHCTX "${PYREG}\Modules" "" ""
        WriteRegStr SHCTX "${PYREG}\PythonPath" \
            "" "$INSTDIR\Lib;$INSTDIR\DLLs"
    ${EndIf}

    ${If} $ARGV_NoRegistry == "0"
        # Registry uninstall info
        WriteRegStr SHCTX "${UNINSTREG}" "DisplayName" "${UNINSTALL_NAME}"
        WriteRegStr SHCTX "${UNINSTREG}" "DisplayVersion" "${VERSION}"
        WriteRegStr SHCTX "${UNINSTREG}" "Publisher" "${COMPANY}"
        WriteRegStr SHCTX "${UNINSTREG}" "UninstallString" \
            "$\"$INSTDIR\Uninstall-${NAME}.exe$\""
        WriteRegStr SHCTX "${UNINSTREG}" "QuietUninstallString" \
            "$\"$INSTDIR\Uninstall-${NAME}.exe$\" /S"
        WriteRegStr SHCTX "${UNINSTREG}" "DisplayIcon" \
            "$\"$INSTDIR\Uninstall-${NAME}.exe$\""

        WriteRegDWORD SHCTX "${UNINSTREG}" "NoModify" 1
        WriteRegDWORD SHCTX "${UNINSTREG}" "NoRepair" 1
    ${EndIf}

    WriteUninstaller "$INSTDIR\Uninstall-${NAME}.exe"

    # To address CVE-2022-26526.
    # Revoke the write permission on directory "$INSTDIR" for Users if this is
    # being run with administrative privileges. Users are:
    #   AU - authenticated users
    #   BU - built-in (local) users
    #   DU - domain users
    ${If} ${UAC_IsAdmin}
        ${Print} "Setting installation directory permissions..."
        AccessControl::DisableFileInheritance "$INSTDIR"
        AccessControl::RevokeOnFile "$INSTDIR" "(AU)" "GenericWrite"
        AccessControl::RevokeOnFile "$INSTDIR" "(DU)" "GenericWrite"
        AccessControl::RevokeOnFile "$INSTDIR" "(BU)" "GenericWrite"
        AccessControl::SetOnFile "$INSTDIR" "(BU)" "GenericRead + GenericExecute"
        AccessControl::SetOnFile "$INSTDIR" "(DU)" "GenericRead + GenericExecute"
    ${EndIf}
    ${Print} "Done!"
SectionEnd

!macro AbortRetryNSExecWaitLibNsisCmd cmd
    SetDetailsPrint both
    ${Print} "Running ${cmd} scripts..."
    SetDetailsPrint listonly
    ${If} ${Silent}
        push '"$INSTDIR\pythonw.exe" -E -s "$INSTDIR\Lib\_nsis.py" ${cmd}'
    ${Else}
        push '"$INSTDIR\python.exe" -E -s "$INSTDIR\Lib\_nsis.py" ${cmd}'
    ${EndIf}
    push "Failed to run ${cmd}"
    push 'WithLog'
    call un.AbortRetryNSExecWait
    SetDetailsPrint both
!macroend

Section "Uninstall"
    ${LogSet} on
    ${If} ${Silent}
        !insertmacro un.ParseCommandLineArgs
    ${EndIf}

    System::Call 'kernel32::SetEnvironmentVariable(t,t)i("CONDA_ROOT_PREFIX", "$INSTDIR")".r0'
<<<<<<< HEAD
=======
    {{ UNINSTALL_MENUS }}
>>>>>>> d4ac85ff

    # ensure that MSVC runtime DLLs are on PATH during uninstallation
    ReadEnvStr $0 PATH
    # set PATH for the installer process, so that MSVC runtimes get found OK
    System::Call 'kernel32::SetEnvironmentVariable(t,t)i("PATH", \
                 "$INSTDIR;$INSTDIR\Library\mingw-w64\bin;$INSTDIR\Library\usr\bin;$INSTDIR\Library\bin;$INSTDIR\Scripts;$INSTDIR\bin;$0;$0\system32;$0\system32\Wbem").r0'

    # our newest Python builds have a patch that allows us to control the PATH search stuff much more
    #   carefully.  More info at https://docs.conda.io/projects/conda/en/latest/user-guide/troubleshooting.html#solution
    System::Call 'kernel32::SetEnvironmentVariable(t,t)i("CONDA_DLL_SEARCH_MODIFICATION_ENABLE", "1").r0'

    # Read variables the uninstaller needs from the registry
    StrCpy $R0 "SOFTWARE\Microsoft\Windows\CurrentVersion\Uninstall"
    StrLen $R1 "Uninstall-${NAME}.exe"
    IntOp $R1 $R1 + 3
    StrCpy $0 0
    loop_path:
        EnumRegKey $1 SHCTX $R0 $0
        StrCmp $1 "" endloop_path
        StrCpy $2 "$R0\$1"
        ReadRegStr $4 SHCTX $2 "UninstallString"
        StrLen $5 $4
        IntOp $5 $5 - $R1
        StrCpy $4 $4 $5 1
        ${If} $4 == $INSTDIR
            StrCpy $INSTALLER_NAME_FULL $1
            ReadRegStr $INSTALLER_VERSION SHCTX $2 "DisplayVersion"
            goto endloop_path
        ${EndIf}
        IntOp $0 $0 + 1
        goto loop_path
    endloop_path:

    # Extra info for pre_uninstall scripts
    System::Call 'kernel32::SetEnvironmentVariable(t,t)i("PREFIX", "$INSTDIR").r0'
    System::Call 'kernel32::SetEnvironmentVariable(t,t)i("INSTALLER_NAME", "${NAME}").r0'
    StrCpy $0 ${VERSION}
    ${If} $INSTALLER_VERSION != ""
	StrCpy $0 $INSTALLER_VERSION
    ${EndIf}
    System::Call 'kernel32::SetEnvironmentVariable(t,t)i("INSTALLER_VER", "$0").r0'
    System::Call 'kernel32::SetEnvironmentVariable(t,t)i("INSTALLER_PLAT", "${PLATFORM}").r0'
    System::Call 'kernel32::SetEnvironmentVariable(t,t)i("INSTALLER_TYPE", "EXE").r0'
    ${If} ${Silent}
        System::Call 'kernel32::SetEnvironmentVariable(t,t)i("INSTALLER_UNATTENDED", "1").r0'
    ${Else}
        System::Call 'kernel32::SetEnvironmentVariable(t,t)i("INSTALLER_UNATTENDED", "0").r0'
    ${EndIf}

    @UNINSTALL_COMMANDS@

    ${If} $INSTALLER_NAME_FULL != ""
        DeleteRegKey SHCTX "SOFTWARE\Microsoft\Windows\CurrentVersion\Uninstall\$INSTALLER_NAME_FULL"
    ${EndIf}

    # If Anaconda was registered as the official Python for this version,
    # remove it from the registry
    StrCpy $R0 "SOFTWARE\Python\PythonCore"
    StrCpy $0 0
    loop_py:
        EnumRegKey $1 SHCTX $R0 $0
        StrCmp $1 "" endloop_py
        ReadRegStr $2 SHCTX "$R0\$1\InstallPath" ""
        ${If} $2 == $INSTDIR
            StrCpy $R1 $1
            DeleteRegKey SHCTX "$R0\$1"
            goto endloop_py
        ${EndIf}
        IntOp $0 $0 + 1
        goto loop_py
    endloop_py:

    ${Print} "Done!"
    ${If} ${Silent}
        # give it some time so users can read the last lines
        ${Print} "Closing in 3s..."
        Sleep 3000
    ${EndIf}

SectionEnd

!if '{{ SIGNTOOL_COMMAND }}' != ''
    # Signing for installer and uninstaller; nsis 3.08 required for uninstfinalize!
    # "= 0" comparison required to prevent both tasks running in parallel, which would cause signtool to fail
    # %1 is replaced by the installer and uninstaller paths, respectively
    !finalize '{{ SIGNTOOL_COMMAND }} "%1"' = 0
    !uninstfinalize '{{ SIGNTOOL_COMMAND }} "%1"' = 0
!endif<|MERGE_RESOLUTION|>--- conflicted
+++ resolved
@@ -67,30 +67,10 @@
 
 !include "Utils.nsh"
 
-<<<<<<< HEAD
-#if uninstall_with_conda_exe is True
+{%- uninstall_with_conda_exe %}
 !include "StandaloneUninstallerOptions.nsh"
-#endif
-
-!define NAME __NAME__
-!define VERSION __VERSION__
-!define COMPANY __COMPANY__
-!define ARCH __ARCH__
-!define PLATFORM __PLATFORM__
-!define CONSTRUCTOR_VERSION __CONSTRUCTOR_VERSION__
-!define PY_VER __PY_VER__
-!define PYVERSION_JUSTDIGITS __PYVERSION_JUSTDIGITS__
-!define PYVERSION __PYVERSION__
-!define PYVERSION_MAJOR __PYVERSION_MAJOR__
-!define DEFAULT_PREFIX __DEFAULT_PREFIX__
-!define DEFAULT_PREFIX_DOMAIN_USER __DEFAULT_PREFIX_DOMAIN_USER__
-!define DEFAULT_PREFIX_ALL_USERS __DEFAULT_PREFIX_ALL_USERS__
-!define PRE_INSTALL_DESC __PRE_INSTALL_DESC__
-!define POST_INSTALL_DESC __POST_INSTALL_DESC__
-!define ENABLE_SHORTCUTS __ENABLE_SHORTCUTS__
-!define SHOW_REGISTER_PYTHON __SHOW_REGISTER_PYTHON__
-!define SHOW_ADD_TO_PATH __SHOW_ADD_TO_PATH__
-=======
+{%- endif %}
+
 !define NAME {{ installer_name }}
 !define VERSION {{ installer_version }}
 !define COMPANY {{ company }}
@@ -109,7 +89,6 @@
 !define ENABLE_SHORTCUTS {{ enable_shortcuts }}
 !define SHOW_REGISTER_PYTHON {{ show_register_python }}
 !define SHOW_ADD_TO_PATH {{ show_add_to_path }}
->>>>>>> d4ac85ff
 !define PRODUCT_NAME "${NAME} ${VERSION} (${ARCH})"
 !define UNINSTALL_NAME "{{ UNINSTALL_NAME }}"
 !define UNINSTREG "SOFTWARE\Microsoft\Windows\CurrentVersion\
@@ -135,11 +114,11 @@
 var /global ARGV_NoShortcuts
 var /global ARGV_CheckPathLength
 var /global ARGV_QuietMode
-#if uninstall_with_conda_exe is True
+{%- uninstall_with_conda_exe %}
 var /global ARGV_Uninst_RemoveConfigFiles
 var /global ARGV_Uninst_RemoveUserData
 var /global ARGV_Uninst_RemoveCaches
-#endif
+{%- endif %}
 
 var /global IsDomainUser
 var /global CheckPathLength
@@ -225,7 +204,7 @@
 {%- if custom_conclusion %}
 # Custom conclusion file(s)
 {{ CUSTOM_CONCLUSION_FILE }}
-#else
+{%- else %}
 !insertmacro MUI_PAGE_FINISH
 {%- endif %}
 
@@ -233,9 +212,9 @@
 !insertmacro MUI_UNPAGE_WELCOME
 !define MUI_PAGE_CUSTOMFUNCTION_LEAVE un.OnDirectoryLeave
 !insertmacro MUI_UNPAGE_CONFIRM
-#if uninstall_with_conda_exe is True
+{%- uninstall_with_conda_exe %}
 UninstPage Custom un.UninstCustomOptions_Show
-#endif
+{%- endif %}
 !insertmacro MUI_UNPAGE_INSTFILES
 !insertmacro MUI_UNPAGE_FINISH
 
@@ -769,11 +748,11 @@
                 /? (show this help message)$\n\
                 /S (run in CLI/headless mode)$\n\
                 /Q (quiet mode, do not print output to console)$\n\
-#if uninstall_with_conda_exe is True
+{%- uninstall_with_conda_exe %}
                 /RemoveCaches=[0|1] [default: 0]$\n\
                 /RemoveConfigFiles=[none|users|system|all] [default: none]$\n\
                 /RemoveUserData=[0|1] [default: 0]$\n\
-#endif
+{%- endif %}
                 /_?=[installation directory] (must be last parameter)$\n\
             $\n\
             EXAMPLES$\n\
@@ -795,7 +774,7 @@
     ${IfNot} ${Errors}
         StrCpy $QuietMode "1"
     ${EndIf}
-#if uninstall_with_conda_exe is True
+{%- uninstall_with_conda_exe %}
     ClearErrors
     ${GetOptions} $ARGV "/RemoveConfigFiles=" $ARGV_Uninst_RemoveConfigFiles
     ${IfNot} ${Errors}
@@ -840,14 +819,14 @@
             StrCpy $UninstRemoveCaches_State ${BST_UNCHECKED}
         ${EndIf}
     ${EndIf}
-#endif
+{%- endif %}
 !macroend
 
 Function un.onInit
 
-#if uninstall_with_conda_exe is True
+{%- uninstall_with_conda_exe %}
     Call un.UninstCustomOptions_InitDefaults
-#endif
+{%- endif %}
 
     Push $0
     Push $1
@@ -1479,10 +1458,6 @@
     ${EndIf}
 
     System::Call 'kernel32::SetEnvironmentVariable(t,t)i("CONDA_ROOT_PREFIX", "$INSTDIR")".r0'
-<<<<<<< HEAD
-=======
-    {{ UNINSTALL_MENUS }}
->>>>>>> d4ac85ff
 
     # ensure that MSVC runtime DLLs are on PATH during uninstallation
     ReadEnvStr $0 PATH
@@ -1532,7 +1507,7 @@
         System::Call 'kernel32::SetEnvironmentVariable(t,t)i("INSTALLER_UNATTENDED", "0").r0'
     ${EndIf}
 
-    @UNINSTALL_COMMANDS@
+    {{ UNINSTALL_COMMANDS }}
 
     ${If} $INSTALLER_NAME_FULL != ""
         DeleteRegKey SHCTX "SOFTWARE\Microsoft\Windows\CurrentVersion\Uninstall\$INSTALLER_NAME_FULL"
