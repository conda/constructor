# (c) Anaconda, Inc. / https://anaconda.com
# All Rights Reserved
# This file is under the BSD license

# Helper script which is called from within the nsis install process
# on Windows.  The fact that we put this file into the standard library
# directory is merely a convenience.  This way, functionally can easily
# be tested in an installation.

import os
import re
import sys
from os.path import exists, isfile, join

try:
    import winreg
except ImportError:
    import _winreg as winreg

ROOT_PREFIX = sys.prefix

# Install an exception hook which pops up a message box.
# Ideally, exceptions will get returned to NSIS and logged there,
# etc, but this is a stopgap solution for now.
old_excepthook = sys.excepthook


def gui_excepthook(exctype, value, tb):
    try:
        import ctypes
        import traceback
        MB_ICONERROR = 0x00000010
        title = u'Installation Error'
        msg = u''.join(traceback.format_exception(exctype, value, tb))
        ctypes.windll.user32.MessageBoxW(0, msg, title, MB_ICONERROR)
    finally:
        # Also call the old exception hook to let it do
        # its thing too.
        old_excepthook(exctype, value, tb)


sys.excepthook = gui_excepthook

# If pythonw is being run, there may be no write function
if sys.stdout and sys.stdout.write:
    out = sys.stdout.write
    err = sys.stderr.write
else:
    import ctypes
    OutputDebugString = ctypes.windll.kernel32.OutputDebugStringW
    OutputDebugString.argtypes = [ctypes.c_wchar_p]

    def out(x):
        OutputDebugString('_nsis.py: ' + x)

    def err(x):
        OutputDebugString('_nsis.py: Error: ' + x)


class NSISReg:
    def __init__(self, reg_path):
        self.reg_path = reg_path
        if exists(join(ROOT_PREFIX, '.nonadmin')):
            self.main_key = winreg.HKEY_CURRENT_USER
        else:
            self.main_key = winreg.HKEY_LOCAL_MACHINE

    def set(self, name, value):
        try:
            winreg.CreateKey(self.main_key, self.reg_path)
            registry_key = winreg.OpenKey(self.main_key, self.reg_path, 0,
                                          winreg.KEY_WRITE)
            winreg.SetValueEx(registry_key, name, 0, winreg.REG_SZ, value)
            winreg.CloseKey(registry_key)
            return True
        except WindowsError:
            return False

    def get(self, name):
        try:
            registry_key = winreg.OpenKey(self.main_key, self.reg_path, 0,
                                          winreg.KEY_READ)
            value, regtype = winreg.QueryValueEx(registry_key, name)
            winreg.CloseKey(registry_key)
            return value
        except WindowsError:
            return None


<<<<<<< HEAD
def mk_menus(remove=False, prefix=None, pkg_names=None, root_prefix=None):
    err(
        "Deprecation warning: mk_menus is deprecated and will be removed in the future."
        " Please use menuinst v2 directly or via conda-standalone 23.XXXX+ instead.\n"
    )
    try:
        import menuinst
    except (ImportError, OSError):
        return
    if prefix is None:
        prefix = sys.prefix
    if root_prefix is None:
        root_prefix = sys.prefix
    menu_dir = join(prefix, 'Menu')
    if not os.path.isdir(menu_dir):
        return
    for fn in os.listdir(menu_dir):
        if not fn.endswith('.json'):
            continue
        if pkg_names is not None and len(pkg_names) > 0 and fn[:-5] not in pkg_names:
            # skip when not in the list of menus to create
            # when installing, the pkg_names list is specified, otherwise not
            # and we don't skip to try to remove shortcuts
            continue
        shortcut = join(menu_dir, fn)
        try:
            menuinst.install(shortcut, remove, prefix=prefix,
                             root_prefix=root_prefix)
        except Exception as e:
            out("Failed to process %s...\n" % shortcut)
            err("Error: %s\n" % str(e))
            err("Traceback:\n%s\n" % traceback.format_exc(20))
        else:
            out("Processed %s successfully.\n" % shortcut)


def get_conda_envs_from_python_api():
    try:
        from conda.cli.python_api import Commands, run_command
    except (ImportError, OSError):
        return
    from json import loads
    c_stdout, c_stderr, return_code = run_command(Commands.INFO, "--json")
    json_conda_info = loads(c_stdout)
    return json_conda_info["envs"]


get_conda_envs = get_conda_envs_from_python_api


def rm_menus(prefix=None, root_prefix=None):
    err(
        "Deprecation warning: rm_menus is deprecated and will be removed in the future."
        " Please use menuinst v2 directly or via conda-standalone 23.XXXX+ instead.\n"
    )
    try:
        import menuinst  # noqa
        from conda.base.context import context
    except (ImportError, OSError):
        return
    try:
        envs = get_conda_envs()
        envs = list(envs)  # make sure `envs` is iterable
    except Exception as e:
        out("Failed to get conda environments list\n")
        err("Error: %s\n" % str(e))
        err("Traceback:\n%s\n" % traceback.format_exc(20))
        if prefix is not None:
            out("Will only remove shortcuts created from '%s'" % prefix)
            mk_menus(remove=True, prefix=prefix, root_prefix=root_prefix)
    else:
        envs_dirs = list(context.envs_dirs)
        if prefix is not None:
            envs_dirs.append(prefix)
        for env in envs:
            env = str(env)  # force `str` so that `os.path.join` doesn't fail
            for envs_dir in envs_dirs:
                # Make sure the environment is from one of the directory in
                # `envs_dirs` to avoid picking up environment from other
                # distributions. Not perfect but better than no checking
                if envs_dir in env:
                    mk_menus(remove=True, prefix=env, root_prefix=root_prefix)
=======
def mk_dirs():
    envs_dir = join(ROOT_PREFIX, 'envs')
    if not exists(envs_dir):
        os.mkdir(envs_dir)


def run_post_install():
    """
    call the post install script, if the file exists
    """
    path = join(ROOT_PREFIX, 'pkgs', 'post_install.bat')
    if not isfile(path):
        return
    env = os.environ.copy()
    env.setdefault('PREFIX', str(ROOT_PREFIX))
    cmd_exe = os.path.join(os.environ['SystemRoot'], 'System32', 'cmd.exe')
    if not os.path.isfile(cmd_exe):
        cmd_exe = os.path.join(os.environ['windir'], 'System32', 'cmd.exe')
    if not os.path.isfile(cmd_exe):
        err("Error: running %s failed.  cmd.exe could not be found.  "
            "Looked in SystemRoot and windir env vars.\n" % path)
        if os.environ.get("NSIS_SCRIPTS_RAISE_ERRORS"):
            sys.exit(1)
    args = [cmd_exe, '/d', '/c', path]
    import subprocess
    try:
        subprocess.check_call(args, env=env)
    except subprocess.CalledProcessError:
        err("Error: running %s failed\n" % path)
        if os.environ.get("NSIS_SCRIPTS_RAISE_ERRORS"):
            sys.exit(1)


def run_pre_uninstall():
    """
    call the pre uninstall script, if the file exists
    """
    path = join(ROOT_PREFIX, 'pre_uninstall.bat')
    if not isfile(path):
        return
    env = os.environ.copy()
    env.setdefault('PREFIX', str(ROOT_PREFIX))
    cmd_exe = os.path.join(os.environ['SystemRoot'], 'System32', 'cmd.exe')
    if not os.path.isfile(cmd_exe):
        cmd_exe = os.path.join(os.environ['windir'], 'System32', 'cmd.exe')
    if not os.path.isfile(cmd_exe):
        err("Error: running %s failed.  cmd.exe could not be found.  "
            "Looked in SystemRoot and windir env vars.\n" % path)
        if os.environ.get("NSIS_SCRIPTS_RAISE_ERRORS"):
            sys.exit(1)
    args = [cmd_exe, '/d', '/c', path]
    import subprocess
    try:
        subprocess.check_call(args, env=env)
    except subprocess.CalledProcessError:
        err("Error: running %s failed\n" % path)
        if os.environ.get("NSIS_SCRIPTS_RAISE_ERRORS"):
            sys.exit(1)
>>>>>>> c95a5c4a


allusers = (not exists(join(ROOT_PREFIX, '.nonadmin')))
# out('allusers is %s\n' % allusers)

# This must be the same as conda's binpath_from_arg() in conda/cli/activate.py
PATH_SUFFIXES = ('',
                 os.path.join('Library', 'mingw-w64', 'bin'),
                 os.path.join('Library', 'usr', 'bin'),
                 os.path.join('Library', 'bin'),
                 'Scripts')


def remove_from_path(root_prefix=None):
    from _system_path import broadcast_environment_settings_change, remove_from_system_path

    if root_prefix is None:
        root_prefix = ROOT_PREFIX
    for path in [os.path.normpath(os.path.join(root_prefix, path_suffix))
                 for path_suffix in PATH_SUFFIXES]:
        remove_from_system_path(path, allusers)
    broadcast_environment_settings_change()


def add_to_path(pyversion, arch):
    if allusers:
        # To address CVE-2022-26526.
        # In AllUsers install mode, do not allow PATH manipulation.
        print("PATH manipulation is disabled in All Users mode.", file=sys.stderr)
        return

    from _system_path import (
        add_to_system_path,
        broadcast_environment_settings_change,
        get_previous_install_prefixes,
    )

    # If a previous Anaconda install attempt to this location left remnants,
    # remove those.
    remove_from_path(ROOT_PREFIX)

    # If a previously registered Anaconda install left remnants, remove those.
    try:
        old_prefixes = get_previous_install_prefixes(pyversion, arch, allusers)
    except IOError:
        old_prefixes = []
    for prefix in old_prefixes:
        out('Removing old installation at %s from PATH (if any entries get found)\n' % (prefix))
        remove_from_path(prefix)

    # add Anaconda to the path
    add_to_system_path([os.path.normpath(os.path.join(ROOT_PREFIX, path_suffix))
                        for path_suffix in PATH_SUFFIXES], allusers)
    broadcast_environment_settings_change()


def add_condabin_to_path():
    if allusers:
        # To address CVE-2022-26526.
        # In AllUsers install mode, do not allow PATH manipulation.
        print("PATH manipulation is disabled in All Users mode.", file=sys.stderr)
        return

    from _system_path import (
        add_to_system_path,
        broadcast_environment_settings_change,
    )

    add_to_system_path(os.path.normpath(os.path.join(ROOT_PREFIX, "condabin")), allusers)
    broadcast_environment_settings_change()


def rm_regkeys():
    cmdproc_reg_entry = NSISReg(r'Software\Microsoft\Command Processor')
    cmdproc_autorun_val = cmdproc_reg_entry.get('AutoRun')
    conda_hook_regex_pat = r'((\s+&\s+)?(if +exist)?(\s*?\"[^\"]*?conda[-_]hook\.bat\"))'
    if join(ROOT_PREFIX, 'condabin') in (cmdproc_autorun_val or ''):
        cmdproc_autorun_newval = re.sub(conda_hook_regex_pat, '',
                                        cmdproc_autorun_val)
        try:
            cmdproc_reg_entry.set('AutoRun', cmdproc_autorun_newval)
        except Exception:
            # Hey, at least we made an attempt to cleanup
            pass


def main():
    cmd = sys.argv[1].strip()
<<<<<<< HEAD
    if cmd == 'mkmenus':
        pkg_names = [s.strip() for s in sys.argv[2:]]
        mk_menus(remove=False, pkg_names=pkg_names)
    elif cmd == 'rmmenus':
        rm_menus()
=======
    if cmd == 'post_install':
        run_post_install()
>>>>>>> c95a5c4a
    elif cmd == 'rmreg':
        rm_regkeys()
    elif cmd == 'addpath':
        # These checks are probably overkill, but could be useful
        # if I forget to update something that uses this code.
        if len(sys.argv) > 2:
            pyver = sys.argv[2]
        else:
            pyver = '%s.%s.%s' % (sys.version_info.major,
                                  sys.version_info.minor,
                                  sys.version_info.micro)
        if len(sys.argv) > 3:
            arch = sys.argv[2]
        else:
            arch = '32-bit' if tuple.__itemsize__ == 4 else '64-bit'
        add_to_path(pyver, arch)
    elif cmd == 'addcondabinpath':
        add_condabin_to_path()
    elif cmd == 'rmpath':
        remove_from_path()
<<<<<<< HEAD
    elif cmd == 'del':
        assert len(sys.argv) == 3
        win_del(sys.argv[2].strip())
=======
    elif cmd == 'pre_uninstall':
        run_pre_uninstall()
>>>>>>> c95a5c4a
    else:
        sys.exit("ERROR: did not expect %r" % cmd)


if __name__ == '__main__':
    main()<|MERGE_RESOLUTION|>--- conflicted
+++ resolved
@@ -87,151 +87,6 @@
             return None
 
 
-<<<<<<< HEAD
-def mk_menus(remove=False, prefix=None, pkg_names=None, root_prefix=None):
-    err(
-        "Deprecation warning: mk_menus is deprecated and will be removed in the future."
-        " Please use menuinst v2 directly or via conda-standalone 23.XXXX+ instead.\n"
-    )
-    try:
-        import menuinst
-    except (ImportError, OSError):
-        return
-    if prefix is None:
-        prefix = sys.prefix
-    if root_prefix is None:
-        root_prefix = sys.prefix
-    menu_dir = join(prefix, 'Menu')
-    if not os.path.isdir(menu_dir):
-        return
-    for fn in os.listdir(menu_dir):
-        if not fn.endswith('.json'):
-            continue
-        if pkg_names is not None and len(pkg_names) > 0 and fn[:-5] not in pkg_names:
-            # skip when not in the list of menus to create
-            # when installing, the pkg_names list is specified, otherwise not
-            # and we don't skip to try to remove shortcuts
-            continue
-        shortcut = join(menu_dir, fn)
-        try:
-            menuinst.install(shortcut, remove, prefix=prefix,
-                             root_prefix=root_prefix)
-        except Exception as e:
-            out("Failed to process %s...\n" % shortcut)
-            err("Error: %s\n" % str(e))
-            err("Traceback:\n%s\n" % traceback.format_exc(20))
-        else:
-            out("Processed %s successfully.\n" % shortcut)
-
-
-def get_conda_envs_from_python_api():
-    try:
-        from conda.cli.python_api import Commands, run_command
-    except (ImportError, OSError):
-        return
-    from json import loads
-    c_stdout, c_stderr, return_code = run_command(Commands.INFO, "--json")
-    json_conda_info = loads(c_stdout)
-    return json_conda_info["envs"]
-
-
-get_conda_envs = get_conda_envs_from_python_api
-
-
-def rm_menus(prefix=None, root_prefix=None):
-    err(
-        "Deprecation warning: rm_menus is deprecated and will be removed in the future."
-        " Please use menuinst v2 directly or via conda-standalone 23.XXXX+ instead.\n"
-    )
-    try:
-        import menuinst  # noqa
-        from conda.base.context import context
-    except (ImportError, OSError):
-        return
-    try:
-        envs = get_conda_envs()
-        envs = list(envs)  # make sure `envs` is iterable
-    except Exception as e:
-        out("Failed to get conda environments list\n")
-        err("Error: %s\n" % str(e))
-        err("Traceback:\n%s\n" % traceback.format_exc(20))
-        if prefix is not None:
-            out("Will only remove shortcuts created from '%s'" % prefix)
-            mk_menus(remove=True, prefix=prefix, root_prefix=root_prefix)
-    else:
-        envs_dirs = list(context.envs_dirs)
-        if prefix is not None:
-            envs_dirs.append(prefix)
-        for env in envs:
-            env = str(env)  # force `str` so that `os.path.join` doesn't fail
-            for envs_dir in envs_dirs:
-                # Make sure the environment is from one of the directory in
-                # `envs_dirs` to avoid picking up environment from other
-                # distributions. Not perfect but better than no checking
-                if envs_dir in env:
-                    mk_menus(remove=True, prefix=env, root_prefix=root_prefix)
-=======
-def mk_dirs():
-    envs_dir = join(ROOT_PREFIX, 'envs')
-    if not exists(envs_dir):
-        os.mkdir(envs_dir)
-
-
-def run_post_install():
-    """
-    call the post install script, if the file exists
-    """
-    path = join(ROOT_PREFIX, 'pkgs', 'post_install.bat')
-    if not isfile(path):
-        return
-    env = os.environ.copy()
-    env.setdefault('PREFIX', str(ROOT_PREFIX))
-    cmd_exe = os.path.join(os.environ['SystemRoot'], 'System32', 'cmd.exe')
-    if not os.path.isfile(cmd_exe):
-        cmd_exe = os.path.join(os.environ['windir'], 'System32', 'cmd.exe')
-    if not os.path.isfile(cmd_exe):
-        err("Error: running %s failed.  cmd.exe could not be found.  "
-            "Looked in SystemRoot and windir env vars.\n" % path)
-        if os.environ.get("NSIS_SCRIPTS_RAISE_ERRORS"):
-            sys.exit(1)
-    args = [cmd_exe, '/d', '/c', path]
-    import subprocess
-    try:
-        subprocess.check_call(args, env=env)
-    except subprocess.CalledProcessError:
-        err("Error: running %s failed\n" % path)
-        if os.environ.get("NSIS_SCRIPTS_RAISE_ERRORS"):
-            sys.exit(1)
-
-
-def run_pre_uninstall():
-    """
-    call the pre uninstall script, if the file exists
-    """
-    path = join(ROOT_PREFIX, 'pre_uninstall.bat')
-    if not isfile(path):
-        return
-    env = os.environ.copy()
-    env.setdefault('PREFIX', str(ROOT_PREFIX))
-    cmd_exe = os.path.join(os.environ['SystemRoot'], 'System32', 'cmd.exe')
-    if not os.path.isfile(cmd_exe):
-        cmd_exe = os.path.join(os.environ['windir'], 'System32', 'cmd.exe')
-    if not os.path.isfile(cmd_exe):
-        err("Error: running %s failed.  cmd.exe could not be found.  "
-            "Looked in SystemRoot and windir env vars.\n" % path)
-        if os.environ.get("NSIS_SCRIPTS_RAISE_ERRORS"):
-            sys.exit(1)
-    args = [cmd_exe, '/d', '/c', path]
-    import subprocess
-    try:
-        subprocess.check_call(args, env=env)
-    except subprocess.CalledProcessError:
-        err("Error: running %s failed\n" % path)
-        if os.environ.get("NSIS_SCRIPTS_RAISE_ERRORS"):
-            sys.exit(1)
->>>>>>> c95a5c4a
-
-
 allusers = (not exists(join(ROOT_PREFIX, '.nonadmin')))
 # out('allusers is %s\n' % allusers)
 
@@ -318,17 +173,7 @@
 
 def main():
     cmd = sys.argv[1].strip()
-<<<<<<< HEAD
-    if cmd == 'mkmenus':
-        pkg_names = [s.strip() for s in sys.argv[2:]]
-        mk_menus(remove=False, pkg_names=pkg_names)
-    elif cmd == 'rmmenus':
-        rm_menus()
-=======
-    if cmd == 'post_install':
-        run_post_install()
->>>>>>> c95a5c4a
-    elif cmd == 'rmreg':
+    if cmd == 'rmreg':
         rm_regkeys()
     elif cmd == 'addpath':
         # These checks are probably overkill, but could be useful
@@ -348,14 +193,6 @@
         add_condabin_to_path()
     elif cmd == 'rmpath':
         remove_from_path()
-<<<<<<< HEAD
-    elif cmd == 'del':
-        assert len(sys.argv) == 3
-        win_del(sys.argv[2].strip())
-=======
-    elif cmd == 'pre_uninstall':
-        run_pre_uninstall()
->>>>>>> c95a5c4a
     else:
         sys.exit("ERROR: did not expect %r" % cmd)
 
