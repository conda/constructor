# (c) 2016 Anaconda, Inc. / https://anaconda.com
# All Rights Reserved
#
# constructor is distributed under the terms of the BSD 3-clause license.
# Consult LICENSE.txt or http://opensource.org/licenses/BSD-3-Clause.
"""
Application layer.

CLI logic and main functions to run constructor on a given input file.
"""

import argparse
import json
import logging
import os
import sys
from os.path import abspath, expanduser, isdir, join
from textwrap import dedent, indent

from . import __version__
from .build_outputs import process_build_outputs
from .conda_interface import SUPPORTED_PLATFORMS, cc_platform
from .conda_interface import VersionOrder as Version
<<<<<<< HEAD
from .conda_interface import cc_platform
from .construct import SCHEMA_PATH, ns_platform
=======
from .construct import generate_key_info_list, ns_platform
>>>>>>> 3f775a47
from .construct import parse as construct_parse
from .construct import verify as construct_verify
from .fcp import main as fcp_main
from .utils import StandaloneExe, identify_conda_exe, normalize_path, yield_lines

DEFAULT_CACHE_DIR = os.getenv("CONSTRUCTOR_CACHE", "~/.conda/constructor")

logger = logging.getLogger(__name__)


def get_installer_type(info):
    osname, unused_arch = info["_platform"].split("-")

    os_allowed = {"linux": ("sh",), "osx": ("sh", "pkg"), "win": ("exe",)}
    all_allowed = set(sum(os_allowed.values(), ("all",)))

    itype = info.get("installer_type")
    if not itype:
        return os_allowed[osname][:1]
    elif itype == "all":
        return os_allowed[osname]
    elif itype not in all_allowed:
        all_allowed = ", ".join(sorted(all_allowed))
        sys.exit("Error: invalid installer type '%s'; allowed: %s" % (itype, all_allowed))
    elif itype not in os_allowed[osname]:
        os_allowed = ", ".join(sorted(os_allowed[osname]))
        sys.exit(
            "Error: invalid installer type '%s' for %s; allowed: %s" % (itype, osname, os_allowed)
        )
    else:
        return (itype,)


def get_output_filename(info):
    try:
        return info["installer_filename"]
    except KeyError:
        pass

    osname, arch = info["_platform"].split("-")
    os_map = {"linux": "Linux", "osx": "MacOSX", "win": "Windows"}
    arch_name_map = {"64": "x86_64", "32": "x86"}
    ext = info["installer_type"]
    return "%s-%s-%s.%s" % (
        "%(name)s-%(version)s" % info,
        os_map.get(osname, osname),
        arch_name_map.get(arch, arch),
        ext,
    )


def main_build(
    dir_path,
    output_dir=".",
    platform=cc_platform,
    verbose=True,
    cache_dir=DEFAULT_CACHE_DIR,
    dry_run=False,
    conda_exe="conda.exe",
    config_filename="construct.yaml",
    debug=False,
):
    logger.info("platform: %s", platform)
    if not os.path.isfile(conda_exe):
        sys.exit("Error: Conda executable '%s' does not exist!" % conda_exe)
    cache_dir = abspath(expanduser(cache_dir))
    try:
        osname, unused_arch = platform.split("-")
    except ValueError:
        sys.exit("Error: invalid platform string '%s'" % platform)

    construct_path = join(dir_path, config_filename)
    info = construct_parse(construct_path, platform)
    construct_verify(info)
    info["CONSTRUCTOR_VERSION"] = __version__
    info["_input_dir"] = dir_path
    info["_output_dir"] = output_dir
    info["_platform"] = platform
    info["_download_dir"] = join(cache_dir, platform)
    info["_conda_exe"] = abspath(conda_exe)
    info["_debug"] = debug
    itypes = get_installer_type(info)

    if platform != cc_platform and "pkg" in itypes and not cc_platform.startswith("osx-"):
        sys.exit("Error: cannot construct a macOS 'pkg' installer on '%s'" % cc_platform)

    exe_type, exe_version = identify_conda_exe(info.get("_conda_exe"))
    if exe_version is not None:
        exe_version = Version(exe_version)
    info["_conda_exe_type"] = exe_type
    info["_conda_exe_version"] = exe_version
    if osname == "win" and exe_type == StandaloneExe.MAMBA:
        # TODO: Investigate errors on Windows and re-enable
        sys.exit("Error: micromamba is not supported on Windows installers.")

    if info.get("uninstall_with_conda_exe") and not (
        exe_type == StandaloneExe.CONDA and exe_version and exe_version >= Version("24.11.0")
    ):
        sys.exit("Error: uninstalling with conda.exe requires conda-standalone 24.11.0 or newer.")

    logger.debug("conda packages download: %s", info["_download_dir"])

    for key in ("welcome_image_text", "header_image_text"):
        if key not in info:
            info[key] = info["name"]

    for key in (
        "license_file",
        "welcome_image",
        "header_image",
        "icon_image",
        "pre_install",
        "post_install",
        "pre_uninstall",
        "environment_file",
        "nsis_template",
        "welcome_file",
        "readme_file",
        "conclusion_file",
        "signing_certificate",
        "post_install_pages",
    ):
        if value := info.get(key):  # only join if there's a truthy value set
            if isinstance(value, str):
                info[key] = abspath(join(dir_path, info[key]))
            elif isinstance(value, list):
                info[key] = [abspath(join(dir_path, val)) for val in value]

    # Normalize name and set default value
    if info.get("windows_signing_tool"):
        info["windows_signing_tool"] = info["windows_signing_tool"].lower().replace(".exe", "")
    elif info.get("signing_certificate"):
        info["windows_signing_tool"] = "signtool"

    for key in "specs", "packages", "virtual_specs":
        if key not in info:
            continue
        if isinstance(info[key], str):
            info[key] = list(yield_lines(join(dir_path, info[key])))

    # normalize paths to be copied; if they are relative, they must be to
    # construct.yaml's parent (dir_path)
    extras_types = ["extra_files", "temp_extra_files"]
    for extra_type in extras_types:
        extras = info.get(extra_type, ())
        new_extras = []
        for path in extras:
            if isinstance(path, str):
                new_extras.append(abspath(join(dir_path, path)))
            elif isinstance(path, dict):
                for orig, dest in path.items():
                    orig = abspath(join(dir_path, orig))
                    new_extras.append({orig: dest})
        info[extra_type] = new_extras

    for key in "channels", "specs", "exclude", "packages", "menu_packages", "virtual_specs":
        if key in info:
            # ensure strings in those lists are stripped
            info[key] = [line.strip() for line in info[key]]
            # ensure there are no empty strings
            if any((not s) for s in info[key]):
                sys.exit("Error: found empty element in '%s:'" % key)

    for env_name, env_config in info.get("extra_envs", {}).items():
        if env_name in ("base", "root"):
            raise ValueError(f"Environment name '{env_name}' cannot be used")
        for config_key, value in env_config.copy().items():
            if config_key == "environment_file":
                env_config[config_key] = abspath(join(dir_path, value))
            elif config_key == "channels_remap":
                env_config[config_key] = [
                    {"src": item["src"].strip(), "dest": item["dest"].strip()} for item in value
                ]
            elif isinstance(value, (list, tuple)):
                env_config[config_key] = [val.strip() for val in value]
            elif isinstance(value, str):
                env_config[config_key] = value.strip()
            else:
                env_config[config_key] = value

    # Installers will provide shortcut options and features only if the user
    # didn't opt-out by setting every `menu_packages` item to an empty list
    info["_enable_shortcuts"] = bool(
        info.get("menu_packages", True)
        or any(env.get("menu_packages", True) for env in info.get("extra_envs", {}).values())
    )
    if info["_enable_shortcuts"]:
        if exe_type is None or exe_version is None:
            logger.warning(
                "Could not identify conda-standalone / micromamba version. "
                "Will assume it is compatible with shortcuts."
            )
        elif sys.platform != "win32" and (
            exe_type != StandaloneExe.CONDA or (exe_version and exe_version < Version("23.11.0"))
        ):
            logger.warning("conda-standalone 23.11.0 or above is required for shortcuts on Unix.")
            info["_enable_shortcuts"] = "incompatible"

    # Add --no-rc option to CONDA_EXE command so that existing
    # .condarc files do not pollute the installation process.
    if exe_type == StandaloneExe.CONDA and exe_version and exe_version >= Version("24.9.0"):
        info["_ignore_condarcs_arg"] = "--no-rc"
    elif exe_type == StandaloneExe.MAMBA:
        info["_ignore_condarcs_arg"] = "--no-rc"
    else:
        info["_ignore_condarcs_arg"] = ""

    if "pkg" in itypes:
        if (domains := info.get("pkg_domains")) is not None:
            domains = {key: str(val).lower() for key, val in domains.items()}
<<<<<<< HEAD
=======
            allowed_fields = ["enable_anywhere", "enable_currentUserHome", "enable_localSystem"]
            if any(key not in allowed_fields for key in domains.keys()):
                sys.exit(
                    "Error: unrecognized field name(s) for pkg_domains."
                    f" Allowed fields are {', '.join(allowed_fields)}"
                )
            if any(val != "true" and val != "false" for val in domains.values()):
                sys.exit("Error: values for pkg_domains must be boolean.")
>>>>>>> 3f775a47
            if str(domains.get("enable_localSystem", "")).lower() == "true" and not info.get(
                "default_location_pkg"
            ):
                logger.warning(
                    "enable_localSystem should not be enabled without setting"
                    " `default_location_pkg` to avoid installing directly "
                    " into the root directory."
                )
            info["pkg_domains"] = domains
        else:
            info["pkg_domains"] = {
                "enable_anywhere": "true",
                "enable_currentUserHome": "true",
            }

    info["installer_type"] = itypes[0]
    fcp_main(info, verbose=verbose, dry_run=dry_run, conda_exe=conda_exe)
    if dry_run:
        logger.info("Dry run, no installers or build outputs created.")
        return

    # info has keys
    # 'name', 'version', 'channels', 'exclude',
    # '_platform', '_download_dir', '_outpath'
    # 'specs': ['python 3.5*', 'conda', 'nomkl', 'numpy', 'scipy', 'pandas',
    #           'notebook', 'matplotlib', 'lighttpd']
    # 'license_file': '/Users/kfranz/continuum/constructor/examples/miniconda/EULA.txt'
    # '_dists': list[Dist]
    # '_urls': list[Tuple[url, md5]]

    os.makedirs(output_dir, exist_ok=True)
    info_dicts = []
    for itype in itypes:
        if itype == "sh":
            from .shar import create as shar_create

            create = shar_create
        elif itype == "pkg":
            from .osxpkg import create as osxpkg_create

            create = osxpkg_create
        elif itype == "exe":
            from .winexe import create as winexe_create

            create = winexe_create
        info["installer_type"] = itype
        info["_outpath"] = abspath(join(output_dir, get_output_filename(info)))
        create(info, verbose=verbose)
        if len(itypes) > 1:
            info_dicts.append(info.copy())
        logger.info("Successfully created '%(_outpath)s'.", info)

    # Merge info files for each installer type
    if len(itypes) > 1:
        keys = set()
        for info_dict in info_dicts:
            keys.update(info_dict.keys())
        for key in keys:
            if any(info_dict.get(key) != info.get(key) for info_dict in info_dicts):
                info[key] = [info_dict.get(key, "") for info_dict in info_dicts]

    process_build_outputs(info)


class _HelpConstructAction(argparse.Action):
    def __init__(
        self,
        option_strings,
        dest=argparse.SUPPRESS,
        default=argparse.SUPPRESS,
        help="describe available configuration options for construct.yaml files and exit",
    ):
        super().__init__(
            option_strings=option_strings,
            dest=dest,
            default=default,
            nargs=0,
            help=help,
        )

    def __call__(self, parser, namespace, values, option_string=None):
        parser._print_message(self._build_message(), sys.stdout)
        parser.exit()

    def _build_message(self):
        msg = dedent(
            """
            The 'construct.yaml' specification
            ==================================

            constructor version {version}

            The `construct.yaml` file is the primary mechanism for controlling
            the output of the Constructor package. The file contains a list of
            key/value pairs in the standard YAML format.

            Available keys
            --------------

            {available_keys}

            Available selectors
            -------------------
            Constructor can use the same Selector enhancement of the YAML format
            used in conda-build ('# [selector]'). Available keywords are:

            {available_selectors}
            """
        )
<<<<<<< HEAD
        available_keys = [f"> Check full details in {SCHEMA_PATH}", ""]
        schema = json.loads(SCHEMA_PATH.read_text())
        for name, prop in schema["properties"].items():
            available_keys.append(f"{name}")
            available_keys.append("·" * len(name))
            available_keys.append(indent(prop.get("description", "No description found."), "  "))
            available_keys.append("")

        available_selectors = [f"- {sel}" for sel in sorted(ns_platform(sys.platform).keys())]
=======
        available_keys_list = []
        for key, required, key_types, help_msg, plural in generate_key_info_list():
            available_keys_list.append(
                "\n".join(
                    [
                        key,
                        "·" * len(key),
                        indent(f"Required: {required}, type{plural}: {key_types}", "    "),
                        indent(help_msg.strip(), "    "),
                        "",
                    ]
                )
            )
        available_selectors_list = [f"- {sel}" for sel in sorted(ns_platform(sys.platform).keys())]
>>>>>>> 3f775a47
        return msg.format(
            version=__version__,
            available_keys="\n".join(available_keys),
            available_selectors="\n".join(available_selectors),
        )


def main():
    logging.basicConfig(level=logging.INFO)
    p = argparse.ArgumentParser(description="build an installer from <DIRECTORY>/construct.yaml")

    p.add_argument("--help-construct", action=_HelpConstructAction)

    p.add_argument("--debug", action="store_true")

    p.add_argument(
        "--output-dir",
        action="store",
        default=os.getcwd(),
        help="path to directory in which output installer is written "
<<<<<<< HEAD
        "to, defaults to CWD ('{}')".format(os.getcwd()),
=======
        f"to, defaults to CWD ('{os.getcwd()}')",
>>>>>>> 3f775a47
        metavar="PATH",
    )

    p.add_argument(
        "--cache-dir",
        action="store",
        default=DEFAULT_CACHE_DIR,
        help="cache directory, used for downloading conda packages, "
        "may be changed by CONSTRUCTOR_CACHE, "
<<<<<<< HEAD
        "defaults to '{}'".format(DEFAULT_CACHE_DIR),
=======
        f"defaults to '{DEFAULT_CACHE_DIR}'",
>>>>>>> 3f775a47
        metavar="PATH",
    )

    p.add_argument("--clean", action="store_true", help="clean out the cache directory and exit")

    p.add_argument(
        "--platform",
        action="store",
        default=cc_platform,
        help="the platform for which installer is for, "
        f"defaults to '{cc_platform}'. Options, e.g.: {SUPPORTED_PLATFORMS}",
    )

    p.add_argument(
        "--dry-run",
        help="solve package specs but do not create installer",
        default=False,
        action="store_true",
    )

    p.add_argument("-v", "--verbose", action="store_true")

    p.add_argument(
        "-V",
        "--version",
        help="display the version being used and exit",
        action="version",
        version=f"%(prog)s {__version__}",
    )

    p.add_argument(
        "--conda-exe",
        help="path to conda executable (conda-standalone, micromamba)",
        action="store",
        metavar="CONDA_EXE",
    )

    p.add_argument(
        "--config-filename",
        help="path to construct YAML file ready by constructor",
        action="store",
        metavar="FILENAME",
        dest="config_filename",
        default="construct.yaml",
    )

    p.add_argument(
        "dir_path",
        help="directory containing construct.yaml",
        action="store",
        nargs="?",
        default=os.getcwd(),
        metavar="DIRECTORY",
    )

    args = p.parse_args()
    logger.info("Got the following cli arguments: '%s'", args)

    if args.verbose or args.debug:
        logging.getLogger("constructor").setLevel(logging.DEBUG)

    if args.clean:
        import shutil

        cache_dir = abspath(expanduser(args.cache_dir))
        logger.info("cleaning cache: '%s'", cache_dir)
        if isdir(cache_dir):
            shutil.rmtree(cache_dir)
        return

    dir_path = args.dir_path
    if not isdir(dir_path):
        p.error("no such directory: %s" % dir_path)
    if os.sep in args.config_filename:
        p.error("--config-filename can only be a filename, not a path")
    full_config_path = os.path.join(dir_path, args.config_filename)
    if not os.path.isfile(full_config_path):
        p.error("no such file: %s" % full_config_path)

    conda_exe = args.conda_exe
    conda_exe_default_path = os.path.join(sys.prefix, "standalone_conda", "conda.exe")
    conda_exe_default_path = normalize_path(conda_exe_default_path)
    if conda_exe:
        conda_exe = normalize_path(os.path.abspath(conda_exe))
    elif args.platform != cc_platform:
        p.error("setting --conda-exe is required for building a non-native installer")
    else:
        conda_exe = conda_exe_default_path
    if not os.path.isfile(conda_exe):
        if conda_exe != conda_exe_default_path:
            p.error("file not found: %s" % args.conda_exe)
        p.error(
            """
no standalone conda executable was found. The
easiest way to obtain one is to install the 'conda-standalone' package.
Alternatively, you can download an executable manually and supply its
path with the --conda-exe argument. Self-contained executables can be
downloaded from https://repo.anaconda.com/pkgs/misc/conda-execs/ and/or
https://github.com/conda/conda-standalone/releases""".lstrip()
        )

    out_dir = normalize_path(args.output_dir)
    main_build(
        dir_path,
        output_dir=out_dir,
        platform=args.platform,
        verbose=args.verbose,
        cache_dir=args.cache_dir,
        dry_run=args.dry_run,
        conda_exe=conda_exe,
        config_filename=args.config_filename,
        debug=args.debug,
    )


if __name__ == "__main__":
    main()<|MERGE_RESOLUTION|>--- conflicted
+++ resolved
@@ -21,12 +21,7 @@
 from .build_outputs import process_build_outputs
 from .conda_interface import SUPPORTED_PLATFORMS, cc_platform
 from .conda_interface import VersionOrder as Version
-<<<<<<< HEAD
-from .conda_interface import cc_platform
 from .construct import SCHEMA_PATH, ns_platform
-=======
-from .construct import generate_key_info_list, ns_platform
->>>>>>> 3f775a47
 from .construct import parse as construct_parse
 from .construct import verify as construct_verify
 from .fcp import main as fcp_main
@@ -237,17 +232,6 @@
     if "pkg" in itypes:
         if (domains := info.get("pkg_domains")) is not None:
             domains = {key: str(val).lower() for key, val in domains.items()}
-<<<<<<< HEAD
-=======
-            allowed_fields = ["enable_anywhere", "enable_currentUserHome", "enable_localSystem"]
-            if any(key not in allowed_fields for key in domains.keys()):
-                sys.exit(
-                    "Error: unrecognized field name(s) for pkg_domains."
-                    f" Allowed fields are {', '.join(allowed_fields)}"
-                )
-            if any(val != "true" and val != "false" for val in domains.values()):
-                sys.exit("Error: values for pkg_domains must be boolean.")
->>>>>>> 3f775a47
             if str(domains.get("enable_localSystem", "")).lower() == "true" and not info.get(
                 "default_location_pkg"
             ):
@@ -357,7 +341,6 @@
             {available_selectors}
             """
         )
-<<<<<<< HEAD
         available_keys = [f"> Check full details in {SCHEMA_PATH}", ""]
         schema = json.loads(SCHEMA_PATH.read_text())
         for name, prop in schema["properties"].items():
@@ -367,22 +350,6 @@
             available_keys.append("")
 
         available_selectors = [f"- {sel}" for sel in sorted(ns_platform(sys.platform).keys())]
-=======
-        available_keys_list = []
-        for key, required, key_types, help_msg, plural in generate_key_info_list():
-            available_keys_list.append(
-                "\n".join(
-                    [
-                        key,
-                        "·" * len(key),
-                        indent(f"Required: {required}, type{plural}: {key_types}", "    "),
-                        indent(help_msg.strip(), "    "),
-                        "",
-                    ]
-                )
-            )
-        available_selectors_list = [f"- {sel}" for sel in sorted(ns_platform(sys.platform).keys())]
->>>>>>> 3f775a47
         return msg.format(
             version=__version__,
             available_keys="\n".join(available_keys),
@@ -403,11 +370,7 @@
         action="store",
         default=os.getcwd(),
         help="path to directory in which output installer is written "
-<<<<<<< HEAD
-        "to, defaults to CWD ('{}')".format(os.getcwd()),
-=======
         f"to, defaults to CWD ('{os.getcwd()}')",
->>>>>>> 3f775a47
         metavar="PATH",
     )
 
@@ -417,11 +380,7 @@
         default=DEFAULT_CACHE_DIR,
         help="cache directory, used for downloading conda packages, "
         "may be changed by CONSTRUCTOR_CACHE, "
-<<<<<<< HEAD
-        "defaults to '{}'".format(DEFAULT_CACHE_DIR),
-=======
         f"defaults to '{DEFAULT_CACHE_DIR}'",
->>>>>>> 3f775a47
         metavar="PATH",
     )
 
