# (c) 2016 Anaconda, Inc. / https://anaconda.com
# All Rights Reserved
#
# constructor is distributed under the terms of the BSD 3-clause license.
# Consult LICENSE.txt or http://opensource.org/licenses/BSD-3-Clause.


import argparse
import json
import logging
import os
import sys
from os.path import abspath, expanduser, isdir, join
from textwrap import dedent, indent

from . import __version__
from .build_outputs import process_build_outputs
from .conda_interface import SUPPORTED_PLATFORMS
from .conda_interface import VersionOrder as Version
from .conda_interface import cc_platform
from .construct import SCHEMA_PATH, ns_platform
from .construct import parse as construct_parse
from .construct import verify as construct_verify
from .fcp import main as fcp_main
from .utils import StandaloneExe, identify_conda_exe, normalize_path, yield_lines

DEFAULT_CACHE_DIR = os.getenv("CONSTRUCTOR_CACHE", "~/.conda/constructor")

logger = logging.getLogger(__name__)


def get_installer_type(info):
    osname, unused_arch = info["_platform"].split("-")

    os_allowed = {"linux": ("sh",), "osx": ("sh", "pkg"), "win": ("exe",)}
    all_allowed = set(sum(os_allowed.values(), ("all",)))

    itype = info.get("installer_type")
    if not itype:
        return os_allowed[osname][:1]
    elif itype == "all":
        return os_allowed[osname]
    elif itype not in all_allowed:
        all_allowed = ", ".join(sorted(all_allowed))
        sys.exit("Error: invalid installer type '%s'; allowed: %s" % (itype, all_allowed))
    elif itype not in os_allowed[osname]:
        os_allowed = ", ".join(sorted(os_allowed[osname]))
        sys.exit(
            "Error: invalid installer type '%s' for %s; allowed: %s" % (itype, osname, os_allowed)
        )
    else:
        return (itype,)


def get_output_filename(info):
    try:
        return info["installer_filename"]
    except KeyError:
        pass

    osname, arch = info["_platform"].split("-")
    os_map = {"linux": "Linux", "osx": "MacOSX", "win": "Windows"}
    arch_name_map = {"64": "x86_64", "32": "x86"}
    ext = info["installer_type"]
    return "%s-%s-%s.%s" % (
        "%(name)s-%(version)s" % info,
        os_map.get(osname, osname),
        arch_name_map.get(arch, arch),
        ext,
    )


def main_build(
    dir_path,
    output_dir=".",
    platform=cc_platform,
    verbose=True,
    cache_dir=DEFAULT_CACHE_DIR,
    dry_run=False,
    conda_exe="conda.exe",
    config_filename="construct.yaml",
    debug=False,
):
    logger.info("platform: %s", platform)
    if not os.path.isfile(conda_exe):
        sys.exit("Error: Conda executable '%s' does not exist!" % conda_exe)
    cache_dir = abspath(expanduser(cache_dir))
    try:
        osname, unused_arch = platform.split("-")
    except ValueError:
        sys.exit("Error: invalid platform string '%s'" % platform)

    construct_path = join(dir_path, config_filename)
    info = construct_parse(construct_path, platform)
    construct_verify(info)
    info["CONSTRUCTOR_VERSION"] = __version__
    info["_input_dir"] = dir_path
    info["_output_dir"] = output_dir
    info["_platform"] = platform
    info["_download_dir"] = join(cache_dir, platform)
    info["_conda_exe"] = abspath(conda_exe)
    info["_debug"] = debug
    itypes = get_installer_type(info)

    if platform != cc_platform and "pkg" in itypes and not cc_platform.startswith("osx-"):
        sys.exit("Error: cannot construct a macOS 'pkg' installer on '%s'" % cc_platform)

    exe_type, exe_version = identify_conda_exe(info.get("_conda_exe"))
    if exe_version is not None:
        exe_version = Version(exe_version)
    info["_conda_exe_type"] = exe_type
    info["_conda_exe_version"] = exe_version
    if osname == "win" and exe_type == StandaloneExe.MAMBA:
        # TODO: Investigate errors on Windows and re-enable
        sys.exit("Error: micromamba is not supported on Windows installers.")

    if info.get("uninstall_with_conda_exe") and not (
        exe_type == StandaloneExe.CONDA and exe_version and exe_version >= Version("24.11.0")
    ):
        sys.exit("Error: uninstalling with conda.exe requires conda-standalone 24.11.0 or newer.")

    logger.debug("conda packages download: %s", info["_download_dir"])

    for key in ("welcome_image_text", "header_image_text"):
        if key not in info:
            info[key] = info["name"]

    for key in (
        "license_file",
        "welcome_image",
        "header_image",
        "icon_image",
        "pre_install",
        "post_install",
        "pre_uninstall",
        "environment_file",
        "nsis_template",
        "welcome_file",
        "readme_file",
        "conclusion_file",
        "signing_certificate",
        "post_install_pages",
    ):
        if value := info.get(key):  # only join if there's a truthy value set
            if isinstance(value, str):
                info[key] = abspath(join(dir_path, info[key]))
            elif isinstance(value, list):
                info[key] = [abspath(join(dir_path, val)) for val in value]

    # Normalize name and set default value
    if info.get("windows_signing_tool"):
        info["windows_signing_tool"] = info["windows_signing_tool"].lower().replace(".exe", "")
    elif info.get("signing_certificate"):
        info["windows_signing_tool"] = "signtool"

    for key in "specs", "packages", "virtual_specs":
        if key not in info:
            continue
        if isinstance(info[key], str):
            info[key] = list(yield_lines(join(dir_path, info[key])))

    # normalize paths to be copied; if they are relative, they must be to
    # construct.yaml's parent (dir_path)
    extras_types = ["extra_files", "temp_extra_files"]
    for extra_type in extras_types:
        extras = info.get(extra_type, ())
        new_extras = []
        for path in extras:
            if isinstance(path, str):
                new_extras.append(abspath(join(dir_path, path)))
            elif isinstance(path, dict):
                for orig, dest in path.items():
                    orig = abspath(join(dir_path, orig))
                    new_extras.append({orig: dest})
        info[extra_type] = new_extras

    for key in "channels", "specs", "exclude", "packages", "menu_packages", "virtual_specs":
        if key in info:
            # ensure strings in those lists are stripped
            info[key] = [line.strip() for line in info[key]]
            # ensure there are no empty strings
            if any((not s) for s in info[key]):
                sys.exit("Error: found empty element in '%s:'" % key)

    for env_name, env_config in info.get("extra_envs", {}).items():
        if env_name in ("base", "root"):
            raise ValueError(f"Environment name '{env_name}' cannot be used")
        for config_key, value in env_config.copy().items():
            if config_key == "environment_file":
                env_config[config_key] = abspath(join(dir_path, value))
            elif config_key == "channels_remap":
                env_config[config_key] = [
                    {"src": item["src"].strip(), "dest": item["dest"].strip()} for item in value
                ]
            elif isinstance(value, (list, tuple)):
                env_config[config_key] = [val.strip() for val in value]
            elif isinstance(value, str):
                env_config[config_key] = value.strip()
            else:
                env_config[config_key] = value

    # Installers will provide shortcut options and features only if the user
    # didn't opt-out by setting every `menu_packages` item to an empty list
    info['_enable_shortcuts'] = bool(
        info.get("menu_packages", True)
        or any(
            env.get("menu_packages", True)
            for env in info.get("extra_envs", {}).values()
        )
<<<<<<< HEAD
    elif sys.platform != "win32" and (
        exe_type != StandaloneExe.CONDA or (exe_version and exe_version < Version("23.11.0"))
    ):
        logger.warning("conda-standalone 23.11.0 or above is required for shortcuts on Unix.")
        info["_enable_shortcuts"] = "incompatible"
    else:
        # Installers will provide shortcut options and features only if the user
        # didn't opt-out by setting every `menu_packages` item to an empty list
        info["_enable_shortcuts"] = bool(
            info.get("menu_packages", True)
            or any(env.get("menu_packages", True) for env in info.get("extra_envs", {}).values())
        )
=======
    )
    if info['_enable_shortcuts']:
        if exe_type is None or exe_version is None:
            logger.warning(
                "Could not identify conda-standalone / micromamba version. "
                "Will assume it is compatible with shortcuts."
            )
        elif sys.platform != "win32" and (
            exe_type != StandaloneExe.CONDA or (exe_version and exe_version < Version("23.11.0"))
        ):
            logger.warning("conda-standalone 23.11.0 or above is required for shortcuts on Unix.")
            info['_enable_shortcuts'] = "incompatible"
>>>>>>> 0c9c02b7

    # Add --no-rc option to CONDA_EXE command so that existing
    # .condarc files do not pollute the installation process.
    if exe_type == StandaloneExe.CONDA and exe_version and exe_version >= Version("24.9.0"):
        info["_ignore_condarcs_arg"] = "--no-rc"
    elif exe_type == StandaloneExe.MAMBA:
        info["_ignore_condarcs_arg"] = "--no-rc"
    else:
        info["_ignore_condarcs_arg"] = ""

    if "pkg" in itypes:
        if (domains := info.get("pkg_domains")) is not None:
            domains = {key: str(val).lower() for key, val in domains.items()}
            if str(domains.get("enable_localSystem", "")).lower() == "true" and not info.get(
                "default_location_pkg"
            ):
                logger.warning(
                    "enable_localSystem should not be enabled without setting"
                    " `default_location_pkg` to avoid installing directly "
                    " into the root directory."
                )
            info["pkg_domains"] = domains
        else:
            info["pkg_domains"] = {
                "enable_anywhere": "true",
                "enable_currentUserHome": "true",
            }

    info["installer_type"] = itypes[0]
    fcp_main(info, verbose=verbose, dry_run=dry_run, conda_exe=conda_exe)
    if dry_run:
        logger.info("Dry run, no installers or build outputs created.")
        return

    # info has keys
    # 'name', 'version', 'channels', 'exclude',
    # '_platform', '_download_dir', '_outpath'
    # 'specs': ['python 3.5*', 'conda', 'nomkl', 'numpy', 'scipy', 'pandas',
    #           'notebook', 'matplotlib', 'lighttpd']
    # 'license_file': '/Users/kfranz/continuum/constructor/examples/miniconda/EULA.txt'
    # '_dists': List[Dist]
    # '_urls': List[Tuple[url, md5]]

    os.makedirs(output_dir, exist_ok=True)
    info_dicts = []
    for itype in itypes:
        if itype == "sh":
            from .shar import create as shar_create

            create = shar_create
        elif itype == "pkg":
            from .osxpkg import create as osxpkg_create

            create = osxpkg_create
        elif itype == "exe":
            from .winexe import create as winexe_create

            create = winexe_create
        info["installer_type"] = itype
        info["_outpath"] = abspath(join(output_dir, get_output_filename(info)))
        create(info, verbose=verbose)
        if len(itypes) > 1:
            info_dicts.append(info.copy())
        logger.info("Successfully created '%(_outpath)s'.", info)

    # Merge info files for each installer type
    if len(itypes) > 1:
        keys = set()
        for info_dict in info_dicts:
            keys.update(info_dict.keys())
        for key in keys:
            if any(info_dict.get(key) != info.get(key) for info_dict in info_dicts):
                info[key] = [info_dict.get(key, "") for info_dict in info_dicts]

    process_build_outputs(info)


class _HelpConstructAction(argparse.Action):
    def __init__(
        self,
        option_strings,
        dest=argparse.SUPPRESS,
        default=argparse.SUPPRESS,
        help="describe available configuration options for construct.yaml files and exit",
    ):
        super().__init__(
            option_strings=option_strings,
            dest=dest,
            default=default,
            nargs=0,
            help=help,
        )

    def __call__(self, parser, namespace, values, option_string=None):
        parser._print_message(self._build_message(), sys.stdout)
        parser.exit()

    def _build_message(self):
        msg = dedent(
            """
            The 'construct.yaml' specification
            ==================================

            constructor version {version}

            The `construct.yaml` file is the primary mechanism for controlling
            the output of the Constructor package. The file contains a list of
            key/value pairs in the standard YAML format.

            Available keys
            --------------

            {available_keys}

            Available selectors
            -------------------
            Constructor can use the same Selector enhancement of the YAML format
            used in conda-build ('# [selector]'). Available keywords are:

            {available_selectors}
            """
        )
        available_keys = [f"> Check full details in {SCHEMA_PATH}", ""]
        schema = json.loads(SCHEMA_PATH.read_text())
        for name, prop in schema["properties"].items():
            available_keys.append(f"{name}")
            available_keys.append("·" * len(name))
            available_keys.append(indent(prop.get("description", "No description found."), "  "))
            available_keys.append("")

        available_selectors = [f"- {sel}" for sel in sorted(ns_platform(sys.platform).keys())]
        return msg.format(
            version=__version__,
            available_keys="\n".join(available_keys),
            available_selectors="\n".join(available_selectors),
        )


def main():
    logging.basicConfig(level=logging.INFO)
    p = argparse.ArgumentParser(description="build an installer from <DIRECTORY>/construct.yaml")

    p.add_argument("--help-construct", action=_HelpConstructAction)

    p.add_argument("--debug", action="store_true")

    p.add_argument(
        "--output-dir",
        action="store",
        default=os.getcwd(),
        help="path to directory in which output installer is written "
        "to, defaults to CWD ('{}')".format(os.getcwd()),
        metavar="PATH",
    )

    p.add_argument(
        "--cache-dir",
        action="store",
        default=DEFAULT_CACHE_DIR,
        help="cache directory, used for downloading conda packages, "
        "may be changed by CONSTRUCTOR_CACHE, "
        "defaults to '{}'".format(DEFAULT_CACHE_DIR),
        metavar="PATH",
    )

    p.add_argument("--clean", action="store_true", help="clean out the cache directory and exit")

    p.add_argument(
        "--platform",
        action="store",
        default=cc_platform,
        help="the platform for which installer is for, "
        f"defaults to '{cc_platform}'. Options, e.g.: {SUPPORTED_PLATFORMS}",
    )

    p.add_argument(
        "--dry-run",
        help="solve package specs but do not create installer",
        default=False,
        action="store_true",
    )

    p.add_argument("-v", "--verbose", action="store_true")

    p.add_argument(
        "-V",
        "--version",
        help="display the version being used and exit",
        action="version",
        version=f"%(prog)s {__version__}",
    )

    p.add_argument(
        "--conda-exe",
        help="path to conda executable (conda-standalone, micromamba)",
        action="store",
        metavar="CONDA_EXE",
    )

    p.add_argument(
        "--config-filename",
        help="path to construct YAML file ready by constructor",
        action="store",
        metavar="FILENAME",
        dest="config_filename",
        default="construct.yaml",
    )

    p.add_argument(
        "dir_path",
        help="directory containing construct.yaml",
        action="store",
        nargs="?",
        default=os.getcwd(),
        metavar="DIRECTORY",
    )

    args = p.parse_args()
    logger.info("Got the following cli arguments: '%s'", args)

    if args.verbose or args.debug:
        logging.getLogger("constructor").setLevel(logging.DEBUG)

    if args.clean:
        import shutil

        cache_dir = abspath(expanduser(args.cache_dir))
        logger.info("cleaning cache: '%s'", cache_dir)
        if isdir(cache_dir):
            shutil.rmtree(cache_dir)
        return

    dir_path = args.dir_path
    if not isdir(dir_path):
        p.error("no such directory: %s" % dir_path)
    if os.sep in args.config_filename:
        p.error("--config-filename can only be a filename, not a path")
    full_config_path = os.path.join(dir_path, args.config_filename)
    if not os.path.isfile(full_config_path):
        p.error("no such file: %s" % full_config_path)

    conda_exe = args.conda_exe
    conda_exe_default_path = os.path.join(sys.prefix, "standalone_conda", "conda.exe")
    conda_exe_default_path = normalize_path(conda_exe_default_path)
    if conda_exe:
        conda_exe = normalize_path(os.path.abspath(conda_exe))
    elif args.platform != cc_platform:
        p.error("setting --conda-exe is required for building a non-native installer")
    else:
        conda_exe = conda_exe_default_path
    if not os.path.isfile(conda_exe):
        if conda_exe != conda_exe_default_path:
            p.error("file not found: %s" % args.conda_exe)
        p.error(
            """
no standalone conda executable was found. The
easiest way to obtain one is to install the 'conda-standalone' package.
Alternatively, you can download an executable manually and supply its
path with the --conda-exe argument. Self-contained executables can be
downloaded from https://repo.anaconda.com/pkgs/misc/conda-execs/ and/or
https://github.com/conda/conda-standalone/releases""".lstrip()
        )

    out_dir = normalize_path(args.output_dir)
    main_build(
        dir_path,
        output_dir=out_dir,
        platform=args.platform,
        verbose=args.verbose,
        cache_dir=args.cache_dir,
        dry_run=args.dry_run,
        conda_exe=conda_exe,
        config_filename=args.config_filename,
        debug=args.debug,
    )


if __name__ == "__main__":
    main()<|MERGE_RESOLUTION|>--- conflicted
+++ resolved
@@ -207,20 +207,6 @@
             env.get("menu_packages", True)
             for env in info.get("extra_envs", {}).values()
         )
-<<<<<<< HEAD
-    elif sys.platform != "win32" and (
-        exe_type != StandaloneExe.CONDA or (exe_version and exe_version < Version("23.11.0"))
-    ):
-        logger.warning("conda-standalone 23.11.0 or above is required for shortcuts on Unix.")
-        info["_enable_shortcuts"] = "incompatible"
-    else:
-        # Installers will provide shortcut options and features only if the user
-        # didn't opt-out by setting every `menu_packages` item to an empty list
-        info["_enable_shortcuts"] = bool(
-            info.get("menu_packages", True)
-            or any(env.get("menu_packages", True) for env in info.get("extra_envs", {}).values())
-        )
-=======
     )
     if info['_enable_shortcuts']:
         if exe_type is None or exe_version is None:
@@ -233,7 +219,6 @@
         ):
             logger.warning("conda-standalone 23.11.0 or above is required for shortcuts on Unix.")
             info['_enable_shortcuts'] = "incompatible"
->>>>>>> 0c9c02b7
 
     # Add --no-rc option to CONDA_EXE command so that existing
     # .condarc files do not pollute the installation process.
