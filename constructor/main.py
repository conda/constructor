# (c) 2016 Anaconda, Inc. / https://anaconda.com
# All Rights Reserved
#
# constructor is distributed under the terms of the BSD 3-clause license.
# Consult LICENSE.txt or http://opensource.org/licenses/BSD-3-Clause.


import argparse
import logging
import os
import sys
from os.path import abspath, expanduser, isdir, join
from textwrap import dedent, indent

<<<<<<< HEAD
from conda.base.constants import KNOWN_SUBDIRS

=======
from . import __version__
>>>>>>> 1473becc
from .build_outputs import process_build_outputs
from .conda_interface import cc_platform
from .construct import generate_key_info_list, ns_platform
from .construct import parse as construct_parse
from .construct import verify as construct_verify
from .fcp import main as fcp_main
from .utils import normalize_path, yield_lines

DEFAULT_CACHE_DIR = os.getenv('CONSTRUCTOR_CACHE', '~/.conda/constructor')
VALID_PLATFORMS = [x for x in sorted(KNOWN_SUBDIRS) if x != "noarch"]

logger = logging.getLogger(__name__)


def get_installer_type(info):
    osname, unused_arch = info['_platform'].split('-')

    os_allowed = {'linux': ('sh',), 'osx': ('sh', 'pkg'), 'win': ('exe',)}
    all_allowed = set(sum(os_allowed.values(), ('all',)))

    itype = info.get('installer_type')
    if not itype:
        return os_allowed[osname][:1]
    elif itype == 'all':
        return os_allowed[osname]
    elif itype not in all_allowed:
        all_allowed = ', '.join(sorted(all_allowed))
        sys.exit("Error: invalid installer type '%s'; allowed: %s" % (itype, all_allowed))
    elif itype not in os_allowed[osname]:
        os_allowed = ', '.join(sorted(os_allowed[osname]))
        sys.exit("Error: invalid installer type '%s' for %s; allowed: %s" %
                 (itype, osname, os_allowed))
    else:
        return itype,


def get_output_filename(info):
    try:
        return info['installer_filename']
    except KeyError:
        pass

    osname, arch = info['_platform'].split('-')
    os_map = {'linux': 'Linux', 'osx': 'MacOSX', 'win': 'Windows'}
    arch_name_map = {'64': 'x86_64', '32': 'x86'}
    ext = info['installer_type']
    return '%s-%s-%s.%s' % ('%(name)s-%(version)s' % info,
                            os_map.get(osname, osname),
                            arch_name_map.get(arch, arch),
                            ext)


def main_build(dir_path, output_dir='.', platform=cc_platform,
               verbose=True, cache_dir=DEFAULT_CACHE_DIR,
               dry_run=False, conda_exe="conda.exe"):
    logger.info('platform: %s', platform)
    if not os.path.isfile(conda_exe):
        sys.exit("Error: Conda executable '%s' does not exist!" % conda_exe)
    cache_dir = abspath(expanduser(cache_dir))
    try:
        osname, unused_arch = platform.split('-')
    except ValueError:
        sys.exit("Error: invalid platform string '%s'" % platform)

    construct_path = join(dir_path, 'construct.yaml')
    info = construct_parse(construct_path, platform)
    construct_verify(info)
    info['CONSTRUCTOR_VERSION'] = __version__
    info['_input_dir'] = dir_path
    info['_output_dir'] = output_dir
    info['_platform'] = platform
    info['_download_dir'] = join(cache_dir, platform)
    info['_conda_exe'] = abspath(conda_exe)
    itypes = get_installer_type(info)

    if platform != cc_platform and 'pkg' in itypes and not cc_platform.startswith('osx-'):
        sys.exit("Error: cannot construct a macOS 'pkg' installer on '%s'" % cc_platform)
    if osname == "win" and "micromamba" in os.path.basename(info['_conda_exe']):
        # TODO: Remove when shortcut creation is implemented on micromamba
        sys.exit("Error: micromamba is not supported on Windows installers.")

    logger.debug('conda packages download: %s', info['_download_dir'])

    for key in ('welcome_image_text', 'header_image_text'):
        if key not in info:
            info[key] = info['name']

    for key in ('license_file', 'welcome_image', 'header_image', 'icon_image',
                'pre_install', 'post_install', 'pre_uninstall', 'environment_file',
                'nsis_template', 'welcome_file', 'readme_file', 'conclusion_file',
                'signing_certificate'):
        if info.get(key):  # only join if there's a truthy value set
            info[key] = abspath(join(dir_path, info[key]))

    for key in 'specs', 'packages':
        if key not in info:
            continue
        if isinstance(info[key], str):
            info[key] = list(yield_lines(join(dir_path, info[key])))

    # normalize paths to be copied; if they are relative, they must be to
    # construct.yaml's parent (dir_path)
    extras_types = ['extra_files', 'temp_extra_files']
    for extra_type in extras_types:
        extras = info.get(extra_type, ())
        new_extras = []
        for path in extras:
            if isinstance(path, str):
                new_extras.append(abspath(join(dir_path, path)))
            elif isinstance(path, dict):
                assert len(path) == 1
                orig, dest = next(iter(path.items()))
                orig = abspath(join(dir_path, orig))
                new_extras.append({orig: dest})
        info[extra_type] = new_extras

    for key in 'channels', 'specs', 'exclude', 'packages', 'menu_packages':
        if key in info:
            # ensure strings in those lists are stripped
            info[key] = [line.strip() for line in info[key]]
            # ensure there are no empty strings
            if any((not s) for s in info[key]):
                sys.exit("Error: found empty element in '%s:'" % key)

    for env_name, env_config in info.get("extra_envs", {}).items():
        if env_name in ("base", "root"):
            raise ValueError(f"Environment name '{env_name}' cannot be used")
        for config_key, value in env_config.copy().items():
            if isinstance(value, (list, tuple)):
                env_config[config_key] = [val.strip() for val in value]
            if config_key == "environment_file":
                env_config[config_key] = abspath(join(dir_path, value))

    info['installer_type'] = itypes[0]
    fcp_main(info, verbose=verbose, dry_run=dry_run, conda_exe=conda_exe)
    if dry_run:
        logger.info("Dry run, no installers or build outputs created.")
        return

    # info has keys
    # 'name', 'version', 'channels', 'exclude',
    # '_platform', '_download_dir', '_outpath'
    # 'specs': ['python 3.5*', 'conda', 'nomkl', 'numpy', 'scipy', 'pandas',
    #           'notebook', 'matplotlib', 'lighttpd']
    # 'license_file': '/Users/kfranz/continuum/constructor/examples/miniconda/EULA.txt'
    # '_dists': List[Dist]
    # '_urls': List[Tuple[url, md5]]

    for itype in itypes:
        if itype == 'sh':
            from .shar import create as shar_create
            create = shar_create
        elif itype == 'pkg':
            from .osxpkg import create as osxpkg_create
            create = osxpkg_create
        elif itype == 'exe':
            from .winexe import create as winexe_create
            create = winexe_create
        info['installer_type'] = itype
        info['_outpath'] = abspath(join(output_dir, get_output_filename(info)))
        create(info, verbose=verbose)
        logger.info("Successfully created '%(_outpath)s'.", info)

    process_build_outputs(info)


class _HelpConstructAction(argparse.Action):
    def __init__(
        self,
        option_strings,
        dest=argparse.SUPPRESS,
        default=argparse.SUPPRESS,
        help="describe available configuration options for construct.yaml files and exit",
    ):
        super().__init__(
            option_strings=option_strings,
            dest=dest,
            default=default,
            nargs=0,
            help=help,
        )

    def __call__(self, parser, namespace, values, option_string=None):

        parser._print_message(self._build_message(), sys.stdout)
        parser.exit()

    def _build_message(self):
        msg = dedent(
            """
            The 'construct.yaml' specification
            ==================================

            constructor version {version}

            The `construct.yaml` file is the primary mechanism for controlling
            the output of the Constructor package. The file contains a list of
            key/value pairs in the standard YAML format.

            Available keys
            --------------

            {available_keys}

            Available selectors
            -------------------

            Constructor can use the same Selector enhancement of the YAML format
            used in conda-build ('# [selector]'). Available keywords are:

            {available_selectors}
            """
        )
        available_keys_list = []
        for key, required, key_types, help_msg, plural in generate_key_info_list():
            available_keys_list.append(
                "\n".join(
                    [
                        key,
                        "·" * len(key),
                        indent(
                            f"Required: {required}, type{plural}: {key_types}", "    "
                        ),
                        indent(help_msg.strip(), "    "),
                        "",
                    ]
                )
            )
        available_selectors_list = [
            f"- {sel}" for sel in sorted(ns_platform(sys.platform).keys())
        ]
        return msg.format(
            version=__version__,
            available_keys="\n".join(available_keys_list),
            available_selectors="\n".join(available_selectors_list),
        )


def main():
    logging.basicConfig(level=logging.INFO)
    p = argparse.ArgumentParser(
        description="build an installer from <DIRECTORY>/construct.yaml")

    p.add_argument("--help-construct", action=_HelpConstructAction)

    p.add_argument('--debug',
                   action="store_true")

    p.add_argument('--output-dir',
                   action="store",
                   default=os.getcwd(),
                   help='path to directory in which output installer is written '
                   "to, defaults to CWD ('{}')".format(os.getcwd()),
                   metavar='PATH')

    p.add_argument('--cache-dir',
                   action="store",
                   default=DEFAULT_CACHE_DIR,
                   help='cache directory, used for downloading conda packages, '
                   'may be changed by CONSTRUCTOR_CACHE, '
                   "defaults to '{}'".format(DEFAULT_CACHE_DIR),
                   metavar='PATH')

    p.add_argument('--clean',
                   action="store_true",
                   help='clean out the cache directory and exit')

    p.add_argument('--platform',
                   action="store",
                   default=cc_platform,
                   help="the platform for which installer is for, "
                   "defaults to '{}'.  Options: {} ".format(cc_platform, VALID_PLATFORMS))

    p.add_argument('--dry-run',
                   help="solve package specs but do not create installer",
                   default=False,
                   action="store_true")

    p.add_argument('-v', '--verbose',
                   action="store_true")

    p.add_argument('-V', '--version',
                   help="display the version being used and exit",
                   action="version",
                   version=f'%(prog)s {__version__}')

    p.add_argument('--conda-exe',
                   help="path to conda executable (conda-standalone, micromamba)",
                   action="store",
                   metavar="CONDA_EXE")

    p.add_argument('dir_path',
                   help="directory containing construct.yaml",
                   action="store",
                   nargs="?",
                   default=os.getcwd(),
                   metavar='DIRECTORY')

    args = p.parse_args()
    logger.info("Got the following cli arguments: '%s'", args)

    if args.verbose or args.debug:
        logger.setLevel(logging.DEBUG)

    if args.clean:
        import shutil
        cache_dir = abspath(expanduser(args.cache_dir))
        logger.info("cleaning cache: '%s'", cache_dir)
        if isdir(cache_dir):
            shutil.rmtree(cache_dir)
        return

    dir_path = args.dir_path
    if not isdir(dir_path):
        p.error("no such directory: %s" % dir_path)

    conda_exe = args.conda_exe
    conda_exe_default_path = os.path.join(sys.prefix, "standalone_conda", "conda.exe")
    conda_exe_default_path = normalize_path(conda_exe_default_path)
    if conda_exe:
        conda_exe = normalize_path(os.path.abspath(conda_exe))
    elif args.platform != cc_platform:
        p.error("setting --conda-exe is required for building a non-native installer")
    else:
        conda_exe = conda_exe_default_path
    if not os.path.isfile(conda_exe):
        if conda_exe != conda_exe_default_path:
            p.error("file not found: %s" % args.conda_exe)
        p.error("""
no standalone conda executable was found. The
easiest way to obtain one is to install the 'conda-standalone' package.
Alternatively, you can download an executable manually and supply its
path with the --conda-exe argument. Self-contained executables can be
downloaded from https://repo.anaconda.com/pkgs/misc/conda-execs/""".lstrip())

    out_dir = normalize_path(args.output_dir)
    main_build(dir_path, output_dir=out_dir, platform=args.platform,
               verbose=args.verbose, cache_dir=args.cache_dir,
               dry_run=args.dry_run, conda_exe=conda_exe)


if __name__ == '__main__':
    main()<|MERGE_RESOLUTION|>--- conflicted
+++ resolved
@@ -12,14 +12,9 @@
 from os.path import abspath, expanduser, isdir, join
 from textwrap import dedent, indent
 
-<<<<<<< HEAD
-from conda.base.constants import KNOWN_SUBDIRS
-
-=======
 from . import __version__
->>>>>>> 1473becc
 from .build_outputs import process_build_outputs
-from .conda_interface import cc_platform
+from .conda_interface import cc_platform, KNOWN_SUBDIRS
 from .construct import generate_key_info_list, ns_platform
 from .construct import parse as construct_parse
 from .construct import verify as construct_verify
