--- conflicted
+++ resolved
@@ -178,21 +178,6 @@
         yield line
 
 
-<<<<<<< HEAD
-def shortcuts_flags(info):
-    menu_packages = info.get("menu_packages")
-    if menu_packages is None:
-        # not set: we create all shortcuts (default behaviour)
-        shortcuts = ""
-    elif menu_packages:
-        # set and populated: we only create shortcuts for some
-        shortcuts = ' '.join([f'--shortcuts-only="{pkg}"' for pkg in menu_packages])
-    else:
-        # set but empty: disable all shortcuts
-        shortcuts = "--no-shortcuts"
-    
-    return shortcuts
-=======
 def approx_size_kb(info, which="pkgs"):
     valid = ("pkgs", "tarballs", "total")
     assert which in valid, f"'which' must be one of {valid}"
@@ -206,5 +191,4 @@
         size_bytes = size_pkgs + size_tarballs
 
     # division by 10^3 instead of 2^10 is deliberate here. gives us more room
-    return int(math.ceil(size_bytes/1000))
->>>>>>> 416127b0
+    return int(math.ceil(size_bytes/1000))