#!/bin/sh
#
# NAME:  __NAME__
# VER:   __VERSION__
# PLAT:  __PLAT__
# MD5:   __MD5__

#if osx
unset DYLD_LIBRARY_PATH DYLD_FALLBACK_LIBRARY_PATH
#else
export OLD_LD_LIBRARY_PATH=$LD_LIBRARY_PATH
unset LD_LIBRARY_PATH
#endif

if ! echo "$0" | grep '\.sh$' > /dev/null; then
    printf 'Please run using "bash"/"dash"/"sh"/"zsh", but not "." or "source".\n' >&2
    return 1
fi

# Export variables to make installer metadata available to pre/post install scripts
export INSTALLER_NAME="__NAME__"
export INSTALLER_VER="__VERSION__"
export INSTALLER_PLAT="__PLAT__"

THIS_DIR=$(DIRNAME=$(dirname "$0"); cd "$DIRNAME"; pwd)
THIS_FILE=$(basename "$0")
THIS_PATH="$THIS_DIR/$THIS_FILE"
PREFIX=__DEFAULT_PREFIX__
#if batch_mode
BATCH=1
#else
BATCH=0
#endif
FORCE=0
#if keep_pkgs
KEEP_PKGS=1
#else
KEEP_PKGS=0
#endif
SKIP_SCRIPTS=0
TEST=0
REINSTALL=0
USAGE="
usage: $0 [options]

Installs __NAME__ __VERSION__

#if batch_mode
-i           run install in interactive mode
#else
-b           run install in batch mode (without manual intervention),
             it is expected the license terms (if any) are agreed upon
#endif
-f           no error if install prefix already exists
-h           print this help message and exit
#if not keep_pkgs
-k           do not clear the package cache after installation
#endif
-p PREFIX    install prefix, defaults to $PREFIX
-s           skip running pre/post-link/install scripts
-u           update an existing installation
#if has_conda
-t           run package tests after installation (may install conda-build)
#endif
"

while getopts "bifhkp:sut" x; do
    case "$x" in
        h)
            printf "%s\\n" "$USAGE"
            exit 2
        ;;
        b)
            BATCH=1
            ;;
        i)
            BATCH=0
            ;;
        f)
            FORCE=1
            ;;
        k)
            KEEP_PKGS=1
            ;;
        p)
            PREFIX="$OPTARG"
            ;;
        s)
            SKIP_SCRIPTS=1
            ;;
        u)
            FORCE=1
            ;;
#if has_conda
        t)
            TEST=1
            ;;
#endif
        ?)
            printf "ERROR: did not recognize option '%s', please try -h\\n" "$x"
            exit 1
            ;;
    esac
done

# For testing, keep the package cache around longer
CLEAR_AFTER_TEST=0
if [ "$TEST" = "1" ] && [ "$KEEP_PKGS" = "0" ]; then
    CLEAR_AFTER_TEST=1
    KEEP_PKGS=1
fi

if [ "$BATCH" = "0" ] # interactive mode
then
#if x86 and not x86_64
    if [ "$(uname -m)" = "x86_64" ]; then
        printf "WARNING:\\n"
        printf "    Your system is x86_64, but you are trying to install an x86 (32-bit)\\n"
        printf "    version of __NAME__.  Unless you have the necessary 32-bit libraries\\n"
        printf "    installed, __NAME__ will not work.\\n"
        printf "    We STRONGLY recommend installing the x86_64 version of __NAME__ on\\n"
        printf "    an x86_64 system.\\n"
        printf "    Are sure you want to continue the installation? [yes|no]\\n"
        printf "[no] >>> "
        read -r ans
        if [ "$ans" != "yes" ] && [ "$ans" != "Yes" ] && [ "$ans" != "YES" ] && \
           [ "$ans" != "y" ]   && [ "$ans" != "Y" ]
        then
            printf "Aborting installation\\n"
            exit 2
        fi
    fi
#endif

#if x86_64
    if [ "$(uname -m)" != "x86_64" ]; then
        printf "WARNING:\\n"
        printf "    Your operating system appears not to be 64-bit, but you are trying to\\n"
        printf "    install a 64-bit version of __NAME__.\\n"
        printf "    Are sure you want to continue the installation? [yes|no]\\n"
        printf "[no] >>> "
        read -r ans
        if [ "$ans" != "yes" ] && [ "$ans" != "Yes" ] && [ "$ans" != "YES" ] && \
           [ "$ans" != "y" ]   && [ "$ans" != "Y" ]
        then
            printf "Aborting installation\\n"
            exit 2
        fi
    fi
#endif

#if ppc64le
    if [ "$(uname -m)" != "ppc64le" ]; then
        printf "WARNING:\\n"
        printf "    Your machine hardware does not appear to be Power8 (little endian), \\n"
        printf "    but you are trying to install a ppc64le version of __NAME__.\\n"
        printf "    Are sure you want to continue the installation? [yes|no]\\n"
        printf "[no] >>> "
        read -r ans
        if [ "$ans" != "yes" ] && [ "$ans" != "Yes" ] && [ "$ans" != "YES" ] && \
           [ "$ans" != "y" ]   && [ "$ans" != "Y" ]
        then
            printf "Aborting installation\\n"
            exit 2
        fi
    fi
#endif

#if s390x
    if [ "$(uname -m)" != "s390x" ]; then
        printf "WARNING:\\n"
        printf "    Your machine hardware does not appear to be s390x (big endian), \\n"
        printf "    but you are trying to install a s390x version of __NAME__.\\n"
        printf "    Are sure you want to continue the installation? [yes|no]\\n"
        printf "[no] >>> "
        read -r ans
        if [ "$ans" != "yes" ] && [ "$ans" != "Yes" ] && [ "$ans" != "YES" ] && \
           [ "$ans" != "y" ]   && [ "$ans" != "Y" ]
        then
            printf "Aborting installation\\n"
            exit 2
        fi
    fi
#endif

#if aarch64
    if [ "$(uname -m)" != "aarch64" ]; then
        printf "WARNING:\\n"
        printf "    Your machine hardware does not appear to be aarch64, \\n"
        printf "    but you are trying to install a aarch64 version of __NAME__.\\n"
        printf "    Are sure you want to continue the installation? [yes|no]\\n"
        printf "[no] >>> "
        read -r ans
        if [ "$ans" != "yes" ] && [ "$ans" != "Yes" ] && [ "$ans" != "YES" ] && \
           [ "$ans" != "y" ]   && [ "$ans" != "Y" ]
        then
            printf "Aborting installation\\n"
            exit 2
        fi
    fi
#endif

#if osx
    if [ "$(uname)" != "Darwin" ]; then
        printf "WARNING:\\n"
        printf "    Your operating system does not appear to be macOS, \\n"
        printf "    but you are trying to install a macOS version of __NAME__.\\n"
        printf "    Are sure you want to continue the installation? [yes|no]\\n"
        printf "[no] >>> "
        read -r ans
        if [ "$ans" != "yes" ] && [ "$ans" != "Yes" ] && [ "$ans" != "YES" ] && \
           [ "$ans" != "y" ]   && [ "$ans" != "Y" ]
        then
            printf "Aborting installation\\n"
            exit 2
        fi
    fi
#endif

#if linux
    if [ "$(uname)" != "Linux" ]; then
        printf "WARNING:\\n"
        printf "    Your operating system does not appear to be Linux, \\n"
        printf "    but you are trying to install a Linux version of __NAME__.\\n"
        printf "    Are sure you want to continue the installation? [yes|no]\\n"
        printf "[no] >>> "
        read -r ans
        if [ "$ans" != "yes" ] && [ "$ans" != "Yes" ] && [ "$ans" != "YES" ] && \
           [ "$ans" != "y" ]   && [ "$ans" != "Y" ]
        then
            printf "Aborting installation\\n"
            exit 2
        fi
    fi
#endif

    printf "\\n"
    printf "Welcome to __NAME__ __VERSION__\\n"
#if has_license
    printf "\\n"
    printf "In order to continue the installation process, please review the license\\n"
    printf "agreement.\\n"
    printf "Please, press ENTER to continue\\n"
    printf ">>> "
    read -r dummy
    pager="cat"
    if command -v "more" > /dev/null 2>&1; then
      pager="more"
    fi
    "$pager" <<EOF
__LICENSE__
EOF
    printf "\\n"
    printf "Do you accept the license terms? [yes|no]\\n"
    printf "[no] >>> "
    read -r ans
    while [ "$ans" != "yes" ] && [ "$ans" != "Yes" ] && [ "$ans" != "YES" ] && \
          [ "$ans" != "no" ]  && [ "$ans" != "No" ]  && [ "$ans" != "NO" ]
    do
        printf "Please answer 'yes' or 'no':'\\n"
        printf ">>> "
        read -r ans
    done
    if [ "$ans" != "yes" ] && [ "$ans" != "Yes" ] && [ "$ans" != "YES" ]
    then
        printf "The license agreement wasn't approved, aborting installation.\\n"
        exit 2
    fi
#endif

    printf "\\n"
    printf "__NAME__ will now be installed into this location:\\n"
    printf "%s\\n" "$PREFIX"
    printf "\\n"
    printf "  - Press ENTER to confirm the location\\n"
    printf "  - Press CTRL-C to abort the installation\\n"
    printf "  - Or specify a different location below\\n"
    printf "\\n"
    printf "[%s] >>> " "$PREFIX"
    read -r user_prefix
    if [ "$user_prefix" != "" ]; then
        PREFIX="$user_prefix"
    fi
fi # !BATCH

if [ "$FORCE" = "0" ] && [ -e "$PREFIX" ]; then
    printf "ERROR: File or directory already exists: '%s'\\n" "$PREFIX" >&2
    printf "If you want to update an existing installation, use the -u option.\\n" >&2
    exit 1
elif [ "$FORCE" = "1" ] && [ -e "$PREFIX" ]; then
    REINSTALL=1
fi

if ! mkdir -p "$PREFIX"; then
    printf "ERROR: Could not create directory: '%s'\\n" "$PREFIX" >&2
    exit 1
fi

# pwd does not convert two leading slashes to one
# https://github.com/conda/constructor/issues/284
PREFIX=$(cd "$PREFIX"; pwd | sed 's@//@/@')
export PREFIX

printf "PREFIX=%s\\n" "$PREFIX"

# 3-part dd from https://unix.stackexchange.com/a/121798/34459
# Using a larger block size greatly improves performance, but our payloads
# will not be aligned with block boundaries. The solution is to extract the
# bulk of the payload with a larger block size, and use a block size of 1
# only to extract the partial blocks at the beginning and the end.
extract_range () {
    # Usage: extract_range first_byte last_byte_plus_1
    blk_siz=16384
    dd1_beg=$1
    dd3_end=$2
    dd1_end=$(( ( $dd1_beg / $blk_siz + 1 ) * $blk_siz ))
    dd1_cnt=$(( $dd1_end - $dd1_beg ))
    dd2_end=$(( $dd3_end / $blk_siz ))
    dd2_beg=$(( ( $dd1_end - 1 ) / $blk_siz + 1 ))
    dd2_cnt=$(( $dd2_end - $dd2_beg ))
    dd3_beg=$(( $dd2_end * $blk_siz ))
    dd3_cnt=$(( $dd3_end - $dd3_beg ))
    dd if="$THIS_PATH" bs=1 skip=$dd1_beg count=$dd1_cnt 2>/dev/null
    dd if="$THIS_PATH" bs=$blk_siz skip=$dd2_beg count=$dd2_cnt 2>/dev/null
    dd if="$THIS_PATH" bs=1 skip=$dd3_beg count=$dd3_cnt 2>/dev/null
}

# the line marking the end of the shell header and the beginning of the payload
last_line=$(grep -anm 1 '^@@END_HEADER@@' "$THIS_PATH" | sed 's/:.*//')
# the start of the first payload, in bytes, indexed from zero
boundary0=$(head -n $last_line "$THIS_PATH" | wc -c | sed 's/ //g')
# the start of the second payload / the end of the first payload, plus one
boundary1=$(( $boundary0 + __FIRST_PAYLOAD_SIZE__ ))
# the end of the second payload, plus one
boundary2=$(( $boundary1 + __SECOND_PAYLOAD_SIZE__ ))

# verify the MD5 sum of the tarball appended to this header
#if osx
MD5=$(extract_range $boundary0 $boundary2 | md5)
#else
MD5=$(extract_range $boundary0 $boundary2 | md5sum -)
#endif

if ! echo "$MD5" | grep __MD5__ >/dev/null; then
    printf "WARNING: md5sum mismatch of tar archive\\n" >&2
    printf "expected: __MD5__\\n" >&2
    printf "     got: %s\\n" "$MD5" >&2
fi

cd "$PREFIX"

# disable sysconfigdata overrides, since we want whatever was frozen to be used
unset PYTHON_SYSCONFIGDATA_NAME _CONDA_PYTHON_SYSCONFIGDATA_NAME

# the first binary payload: the standalone conda executable
CONDA_EXEC="$PREFIX/conda.exe"
extract_range $boundary0 $boundary1 > "$CONDA_EXEC"
chmod +x "$CONDA_EXEC"

export TMP_BACKUP="$TMP"
export TMP=$PREFIX/install_tmp
mkdir -p "$TMP"

# the second binary payload: the tarball of packages
printf "Unpacking payload ...\n"
extract_range $boundary1 $boundary2 | \
    "$CONDA_EXEC" constructor --extract-tarball --prefix "$PREFIX"

PRECONDA="$PREFIX/preconda.tar.bz2"
"$CONDA_EXEC" constructor --prefix "$PREFIX" --extract-tarball < "$PRECONDA" || exit 1
rm -f "$PRECONDA"

"$CONDA_EXEC" constructor --prefix "$PREFIX" --extract-conda-pkgs || exit 1

#The templating doesn't support nested if statements
#if has_pre_install
if [ "$SKIP_SCRIPTS" = "1" ]; then
    export INST_OPT='--skip-scripts'
    printf "WARNING: skipping pre_install.sh by user request\\n" >&2
else
    export INST_OPT=''
#endif
#if has_pre_install and direct_execute_pre_install
    if ! "$PREFIX/pkgs/pre_install.sh"; then
#endif
#if has_pre_install and not direct_execute_pre_install
    if ! sh "$PREFIX/pkgs/pre_install.sh"; then
#endif
#if has_pre_install
        printf "ERROR: executing pre_install.sh failed\\n" >&2
        exit 1
    fi
fi
#endif

MSGS="$PREFIX/.messages.txt"
touch "$MSGS"
export FORCE

# original issue report:
# https://github.com/ContinuumIO/anaconda-issues/issues/11148
# First try to fix it (this apparently didn't work; QA reported the issue again)
# https://github.com/conda/conda/pull/9073
mkdir -p ~/.conda > /dev/null 2>&1

printf "\nInstalling base environment...\n\n"

CONDA_SAFETY_CHECKS=disabled \
CONDA_EXTRA_SAFETY_CHECKS=no \
CONDA_CHANNELS="__CHANNELS__" \
CONDA_PKGS_DIRS="$PREFIX/pkgs" \
"$CONDA_EXEC" install --offline --file "$PREFIX/pkgs/env.txt" -yp "$PREFIX" || exit 1
<<<<<<< HEAD

if [ "$KEEP_PKGS" = "0" ]; then
    rm -f "$PREFIX/pkgs/*.tar.bz2"
    rm -f "$PREFIX/pkgs/*.conda"
fi
=======
rm -f "$PREFIX/pkgs/env.txt"
>>>>>>> 7e76a572

__INSTALL_COMMANDS__

#if has_conda
mkdir -p $PREFIX/envs
for env_pkgs in ${PREFIX}/pkgs/envs/*/; do
    env_name=$(basename ${env_pkgs})
    if [[ "${env_name}" == "*" ]]; then
        continue
    fi
    printf "\nInstalling ${env_name} environment...\n\n"
    mkdir -p "$PREFIX/envs/$env_name"

    if [[ -f "${env_pkgs}channels.txt" ]]; then
        env_channels=$(cat "${env_pkgs}channels.txt")
        rm -f "${env_pkgs}channels.txt"
    else
        env_channels="__CHANNELS__"
    fi

    # TODO: custom shortcuts per env?
    CONDA_SAFETY_CHECKS=disabled \
    CONDA_EXTRA_SAFETY_CHECKS=no \
    CONDA_CHANNELS="$env_channels" \
    CONDA_PKGS_DIRS="$PREFIX/pkgs" \
    "$CONDA_EXEC" install --offline --file "${env_pkgs}env.txt" -yp "$PREFIX/envs/$env_name" || exit 1
    rm -f "${env_pkgs}env.txt"
done
#endif

POSTCONDA="$PREFIX/postconda.tar.bz2"
"$CONDA_EXEC" constructor --prefix "$PREFIX" --extract-tarball < "$POSTCONDA" || exit 1
rm -f "$POSTCONDA"

<<<<<<< HEAD
rm -f "$CONDA_EXEC"
rm -f "$PREFIX/pkgs/env.txt"
=======
rm -f $PREFIX/conda.exe
>>>>>>> 7e76a572

rm -rf "$PREFIX/install_tmp"
export TMP="$TMP_BACKUP"

<<<<<<< HEAD
#if has_conda
mkdir -p "$PREFIX/envs"
#endif
=======
>>>>>>> 7e76a572

#The templating doesn't support nested if statements
#if has_post_install
if [ "$SKIP_SCRIPTS" = "1" ]; then
    printf "WARNING: skipping post_install.sh by user request\\n" >&2
else
#endif
#if has_post_install and direct_execute_post_install
    if ! "$PREFIX/pkgs/post_install.sh"; then
#endif
#if has_post_install and not direct_execute_post_install
    if ! sh "$PREFIX/pkgs/post_install.sh"; then
#endif
#if has_post_install
        printf "ERROR: executing post_install.sh failed\\n" >&2
        exit 1
    fi
fi
#endif

if [ -f "$MSGS" ]; then
  cat "$MSGS"
fi
rm -f "$MSGS"
if [ "$KEEP_PKGS" = "0" ]; then
    rm -rf "$PREFIX"/pkgs
else
    # Attempt to delete the empty temporary directories in the package cache
    # These are artifacts of the constructor --extract-conda-pkgs
    find "$PREFIX/pkgs" -type d -empty -exec rmdir {} \; 2>/dev/null || :
fi

printf "installation finished.\\n"

if [ "$PYTHONPATH" != "" ]; then
    printf "WARNING:\\n"
    printf "    You currently have a PYTHONPATH environment variable set. This may cause\\n"
    printf "    unexpected behavior when running the Python interpreter in __NAME__.\\n"
    printf "    For best results, please verify that your PYTHONPATH only points to\\n"
    printf "    directories of packages that are compatible with the Python interpreter\\n"
    printf "    in __NAME__: $PREFIX\\n"
fi

if [ "$BATCH" = "0" ]; then
#if initialize_by_default is True
    DEFAULT=yes
#else
    DEFAULT=no
#endif

#if has_conda
    # Interactive mode.

    printf "Do you wish the installer to initialize __NAME__\\n"
    printf "by running conda init? [yes|no]\\n"
    printf "[%s] >>> " "$DEFAULT"
    read -r ans
    if [ "$ans" = "" ]; then
        ans=$DEFAULT
    fi
    if [ "$ans" != "yes" ] && [ "$ans" != "Yes" ] && [ "$ans" != "YES" ] && \
       [ "$ans" != "y" ]   && [ "$ans" != "Y" ]
    then
        printf "\\n"
        printf "You have chosen to not have conda modify your shell scripts at all.\\n"
        printf "To activate conda's base environment in your current shell session:\\n"
        printf "\\n"
        printf "eval \"\$($PREFIX/bin/conda shell.YOUR_SHELL_NAME hook)\" \\n"
        printf "\\n"
        printf "To install conda's shell functions for easier access, first activate, then:\\n"
        printf "\\n"
        printf "conda init\\n"
        printf "\\n"
    else
        case $SHELL in
            *zsh) "$PREFIX/bin/conda" init zsh ;;
            *) "$PREFIX/bin/conda" init ;;
        esac
        if [ -f "$PREFIX/bin/mamba" ]; then
            case $SHELL in
                *zsh) "$PREFIX/bin/mamba" init zsh ;;
                *) "$PREFIX/bin/mamba" init ;;
            esac
        fi
    fi
    printf "If you'd prefer that conda's base environment not be activated on startup, \\n"
    printf "   set the auto_activate_base parameter to false: \\n"
    printf "\\n"
    printf "conda config --set auto_activate_base false\\n"
    printf "\\n"
#endif

    printf "Thank you for installing __NAME__!\\n"
fi # !BATCH


#if has_conda
if [ "$TEST" = "1" ]; then
    printf "INFO: Running package tests in a subshell\\n"
    (. "$PREFIX"/bin/activate
     which conda-build > /dev/null 2>&1 || conda install -y conda-build
     if [ ! -d "$PREFIX"/conda-bld/__PLAT__ ]; then
         mkdir -p "$PREFIX"/conda-bld/__PLAT__
     fi
     cp -f "$PREFIX"/pkgs/*.tar.bz2 "$PREFIX"/conda-bld/__PLAT__/
     cp -f "$PREFIX"/pkgs/*.conda "$PREFIX"/conda-bld/__PLAT__/
     if [ "$CLEAR_AFTER_TEST" = "1" ]; then
         rm -rf "$PREFIX/pkgs"
     fi
     conda index "$PREFIX"/conda-bld/__PLAT__/
     conda-build --override-channels --channel local --test --keep-going "$PREFIX"/conda-bld/__PLAT__/*.tar.bz2
    )
    NFAILS=$?
    if [ "$NFAILS" != "0" ]; then
        if [ "$NFAILS" = "1" ]; then
            printf "ERROR: 1 test failed\\n" >&2
            printf "To re-run the tests for the above failed package, please enter:\\n"
            printf ". %s/bin/activate\\n" "$PREFIX"
            printf "conda-build --override-channels --channel local --test <full-path-to-failed.tar.bz2>\\n"
        else
            printf "ERROR: %s test failed\\n" $NFAILS >&2
            printf "To re-run the tests for the above failed packages, please enter:\\n"
            printf ". %s/bin/activate\\n" "$PREFIX"
            printf "conda-build --override-channels --channel local --test <full-path-to-failed.tar.bz2>\\n"
        fi
        exit $NFAILS
    fi
fi
#endif

exit 0
@@END_HEADER@@<|MERGE_RESOLUTION|>--- conflicted
+++ resolved
@@ -410,15 +410,7 @@
 CONDA_CHANNELS="__CHANNELS__" \
 CONDA_PKGS_DIRS="$PREFIX/pkgs" \
 "$CONDA_EXEC" install --offline --file "$PREFIX/pkgs/env.txt" -yp "$PREFIX" || exit 1
-<<<<<<< HEAD
-
-if [ "$KEEP_PKGS" = "0" ]; then
-    rm -f "$PREFIX/pkgs/*.tar.bz2"
-    rm -f "$PREFIX/pkgs/*.conda"
-fi
-=======
 rm -f "$PREFIX/pkgs/env.txt"
->>>>>>> 7e76a572
 
 __INSTALL_COMMANDS__
 
@@ -453,22 +445,11 @@
 "$CONDA_EXEC" constructor --prefix "$PREFIX" --extract-tarball < "$POSTCONDA" || exit 1
 rm -f "$POSTCONDA"
 
-<<<<<<< HEAD
-rm -f "$CONDA_EXEC"
-rm -f "$PREFIX/pkgs/env.txt"
-=======
 rm -f $PREFIX/conda.exe
->>>>>>> 7e76a572
 
 rm -rf "$PREFIX/install_tmp"
 export TMP="$TMP_BACKUP"
 
-<<<<<<< HEAD
-#if has_conda
-mkdir -p "$PREFIX/envs"
-#endif
-=======
->>>>>>> 7e76a572
 
 #The templating doesn't support nested if statements
 #if has_post_install
