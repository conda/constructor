--- conflicted
+++ resolved
@@ -38,20 +38,13 @@
 # micromamba needs an existing pkgs_dir to operate even offline,
 # but we haven't created $PREFIX/pkgs yet... do it in a temporary location
 # shellcheck disable=SC2050
-<<<<<<< HEAD
-notify 'Checking virtual specs compatibility: {{ virtual_specs }}'
+{%- if virtual_specs %}
+notify "Checking virtual specs compatibility: {{ virtual_specs }}"
 CONDA_SOLVER="classic" \
 CONDA_PKGS_DIRS="$(mktemp -d)" \
+SYSTEM_VERSION_COMPAT=0 \
 "$CONDA_EXEC" create --dry-run --prefix "$PREFIX/envs/_virtual_specs_checks" --offline {{ virtual_specs }} {{ no_rcs_arg }}
-=======
-if [ "__VIRTUAL_SPECS__" != "" ]; then
-    notify "Checking virtual specs compatibility: __VIRTUAL_SPECS__"
-    CONDA_SOLVER="classic" \
-    CONDA_PKGS_DIRS="$(mktemp -d)" \
-    SYSTEM_VERSION_COMPAT=0 \
-    "$CONDA_EXEC" create --dry-run --prefix "$PREFIX/envs/_virtual_specs_checks" --offline __VIRTUAL_SPECS__ __NO_RCS_ARG__
-fi
->>>>>>> f8cc8d17
+{%- endif %}
 
 # Create $PREFIX/.nonadmin if the installation didn't require superuser permissions
 if [ "$(id -u)" -ne 0 ]; then
