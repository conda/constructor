--- conflicted
+++ resolved
@@ -35,21 +35,13 @@
 
 # Perform the conda install
 notify "Installing packages. This might take a few minutes."
-<<<<<<< HEAD
-CONDA_ROOT_PREFIX="$PREFIX" \
+if ! \
+CONDA_ROOT_PREFIX="$PREFIX" \ 
 CONDA_SAFETY_CHECKS=disabled \
 CONDA_EXTRA_SAFETY_CHECKS=no \
 CONDA_CHANNELS=__CHANNELS__ \
 CONDA_PKGS_DIRS="$PREFIX/pkgs" \
-"$CONDA_EXEC" install --offline --file "$PREFIX/pkgs/env.txt" -yp "$PREFIX" $shortcuts || exit 1
-if (( $? )); then
-=======
-if ! CONDA_SAFETY_CHECKS=disabled \
-CONDA_EXTRA_SAFETY_CHECKS=no \
-CONDA_CHANNELS=__CHANNELS__ \
-CONDA_PKGS_DIRS="$PREFIX/pkgs" \
 "$CONDA_EXEC" install --offline --file "$PREFIX/pkgs/env.txt" -yp "$PREFIX"; then
->>>>>>> dc824e3b
     echo "ERROR: could not complete the conda install"
     exit 1
 fi
