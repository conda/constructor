import os
import sys
import shutil
from os.path import isdir, abspath, dirname, exists, join
from subprocess import check_call
import xml.etree.ElementTree as ET
from pathlib import Path
from plistlib import dump as plist_dump
from tempfile import NamedTemporaryFile

from . import preconda
from .construct import ns_platform
from .imaging import write_images
from .utils import (
    add_condarc,
    get_final_channels,
    rm_rf,
    approx_size_kb,
    preprocess,
    fill_template,
)


OSX_DIR = join(dirname(__file__), "osx")
CACHE_DIR = PACKAGE_ROOT = PACKAGES_DIR = SCRIPTS_DIR = None


def write_readme(dst, info):

    src = join(OSX_DIR, 'readme_header.rtf')
    with open(src) as fi:
        data = fi.read()

    # This is necessary for when installing on case-sensitive macOS filesystems.
    data = data.replace('__NAME_LOWER__', info.get("pkg_name", info['name']).lower())
    data = data.replace('__NAME__', info['name'])
    data = data.replace('__VERSION__', info['version'])

    with open(dst, 'w') as f:
        f.write(data)

        all_dists = info["_dists"].copy()
        for env_info in info.get("_extra_envs_info", {}).values():
            all_dists += env_info["_dists"]
        all_dists = list({dist: None for dist in all_dists})  # de-duplicate

        # TODO: Split output by env name
        for dist in sorted(all_dists):
            if dist.startswith('_'):
                continue
            f.write("{\\listtext\t\n\\f1 \\uc0\\u8259 \n\\f0 \t}%s %s\\\n" %
                    tuple(dist.rsplit('-', 2)[:2]))
        f.write('}')


def _detect_mimetype(path: str):
    extension = Path(path).suffix.lower().strip(".")
    if extension == "rtf":
        return "richtext/rtf"
    if extension in ("html", "htm"):
        return "text/html"
    # we assume it's plain text
    return "text/plain"


def modify_xml(xml_path, info):
    # See
    # http://developer.apple.com/library/mac/#documentation/DeveloperTools/Reference/DistributionDefinitionRef/Chapters/Distribution_XML_Ref.html#//apple_ref/doc/uid/TP40005370-CH100-SW20
    # for all the options you can put here.

    tree = ET.parse(xml_path)
    root = tree.getroot()

    title = ET.Element('title')
    title.text = f"{info['name']} {info['version']}"
    root.append(title)

    license = ET.Element('license', file=info.get('license_file',
                                                  'No license'))
    root.append(license)

    ### BACKGROUND ###
    # Default setting for the background was using Anaconda's logo
    # located at ./osx/MacInstaller.png. If `welcome_image` or
    # `welcome_image_text` are not provided, this will still happen.
    # However, if the user provides one of those, we will use that instead.
    # If no background is desired, set `welcome_image` to None
    if "welcome_image" in info:
        if not info["welcome_image"]:
            background_path = None
        else:
            write_images(info, PACKAGES_DIR, os="osx")
            background_path = os.path.join(PACKAGES_DIR, "welcome.png")
    elif "welcome_image_text" in info:
        write_images(info, PACKAGES_DIR, os="osx")
        background_path = os.path.join(PACKAGES_DIR, "welcome.png")
    else:
        # Default to Anaconda's logo if the keys above were not specified
        background_path = join(OSX_DIR, 'MacInstaller.png')

    if background_path:
        print("Using background image", background_path)
        for key in ("background", "background-darkAqua"):
            background = ET.Element(key,
                                    file=background_path,
                                    scaling='proportional',
                                    alignment='center')
            root.append(background)

    ### WELCOME ###
    if "welcome_file" in info:
        welcome_path = info["welcome_file"]
    elif "welcome_text" in info and info["welcome_text"]:
        welcome_path = join(PACKAGES_DIR, "welcome.txt")
        with open(welcome_path, "w") as f:
            f.write(info["welcome_text"])
    else:
        welcome_path = None

    if welcome_path:
        welcome = ET.Element(
            'welcome', file=welcome_path,
            attrib={'mime-type': _detect_mimetype(welcome_path)}
        )
        root.append(welcome)

    ### CONCLUSION ###
    if "conclusion_file" in info:
        conclusion_path = info["conclusion_file"]
    elif "conclusion_text" in info:
        if not info["conclusion_text"]:
            conclusion_path = None
        else:
            conclusion_path = join(PACKAGES_DIR, "conclusion.txt")
            with open(conclusion_path, "w") as f:
                f.write(info["conclusion_text"])
    else:
        conclusion_path = join(OSX_DIR, 'acloud.rtf')

    if conclusion_path:
        conclusion = ET.Element(
            'conclusion', file=conclusion_path,
            attrib={'mime-type': _detect_mimetype(conclusion_path)}
        )
        root.append(conclusion)
    # when not provided, conclusion defaults to a system message

    ### README ###
    if "readme_file" in info:
        readme_path = info["readme_file"]
    elif "readme_text" in info:
        if not info["readme_text"]:
            readme_path = None
        else:
            readme_path = join(PACKAGES_DIR, "readme.txt")
            with open(readme_path, "w") as f:
                f.write(info["readme_text"])
    else:
        readme_path = join(PACKAGES_DIR, "readme.rtf")
        write_readme(readme_path, info)

    if readme_path:
        readme = ET.Element(
            'readme', file=readme_path,
            attrib={'mime-type': _detect_mimetype(readme_path)}
        )
        root.append(readme)

    # See below for an explanation of the consequences of this
    # customLocation value.
    for options in root.findall('options'):
        options.set('customize', 'allow')
        options.set('customLocation', '/')

    # By default, the package builder puts all of our options under
    # a single master choice. This deletes that master choice and
    # allows the user to see all options without effort.
    for choices_outline in root.findall('choices-outline'):
        [child] = list(choices_outline)
        choices_outline.extend(list(child))
        choices_outline.remove(child)

    for path_choice in root.findall('choice'):
        ident = path_choice.get('id')
        if ident == 'default':
            root.remove(path_choice)
        elif ident.endswith('main'):
            path_choice.set('visible', 'true')
            path_choice.set('title', 'Install {}'.format(info['name']))
            path_choice.set('enabled', 'false')
        elif ident.endswith('postinstall') and info.get('post_install_desc'):
            path_choice.set('visible', 'true')
            path_choice.set('title', "Run the post-install script")
            path_choice.set('description', ' '.join(info['post_install_desc'].split()))
        elif ident.endswith('pathupdate'):
            has_conda = info.get('_has_conda', True)
            path_choice.set('visible', 'true' if has_conda else 'false')
            path_choice.set('start_selected', 'true' if has_conda and info.get(
                'initialize_by_default', True) else 'false')
            path_choice.set('title', "Add conda initialization to the shell")
            path_description = """
            If this box is checked, "conda init" will be executed to ensure that
            conda is available in your preferred shell upon startup. If unchecked,
            you must this initialization yourself or activate the environment
            manually for each shell in which you wish to use it."""
            path_choice.set('description', ' '.join(path_description.split()))
        elif ident.endswith('cacheclean'):
            path_choice.set('visible', 'true')
            path_choice.set('title', "Clear the package cache")
            path_choice.set('start_selected', 'false' if info.get('keep_pkgs') else 'true')
            cache_size_mb = approx_size_kb(info, "tarballs") // 1024
            size_text = f"~{cache_size_mb}MB" if cache_size_mb > 0 else "some space"
            path_description = f"""
            If this box is checked, the package cache will be cleaned after the
            installer is complete, reclaiming {size_text}. If unchecked, the
            package cache contents will be preserved.
            """
            path_choice.set('description', ' '.join(path_description.split()))

    # The "customLocation" option is set above to "/", which
    # means that the installer defaults to the following locations:
    # - Install for all users: /<name>
    # - Install for this user: /Users/<username>/<name>
    # - Install on a specific disk: /<custom_root>/<name>
    # On modern Mac systems, installing in root is not allowed. So
    # we remove this option by not supplying enable_localSystem
    # below. Alternatively, we could have chosen not to set the
    # value of customLocation and we would have obtained this:
    # - Install for all users: /Applications/<name>
    # - Install for this user: /Users/<username>/Applications/<name>
    # - Install on a specific disk: /<custom_root>/<name>
    # We have chosen not to do this so that this installer
    # produces the same results as a shell install.
    domains = ET.Element('domains',
                         enable_anywhere='true',
                         enable_currentUserHome='true')
    root.append(domains)
    tree.write(xml_path)


def move_script(src, dst, info):
    """
    Fill template scripts preinstall.sh, post_extract.sh and others,
    and move them to the installer workspace.
    """
    with open(src) as fi:
        data = fi.read()
    
    # ppd hosts the conditions for the #if/#else/#endif preprocessors on scripts
    ppd = ns_platform(info['_platform'])
    ppd['check_path_spaces'] = bool(info.get("check_path_spaces", True))
    
    # This is necessary for when installing on case-sensitive macOS filesystems.
    pkg_name_lower = info.get("pkg_name", info['name']).lower()
<<<<<<< HEAD
=======
    data = data.replace('__NAME_LOWER__', pkg_name_lower)
    data = data.replace('__VERSION__', info['version'])
    data = data.replace('__NAME__', info['name'])
    data = data.replace('__CHANNELS__', ','.join(get_final_channels(info)))
    data = data.replace('__WRITE_CONDARC__', '\n'.join(add_condarc(info)))
    data = data.replace('__PROGRESS_NOTIFICATIONS__', str(info.get('progress_notifications')))

>>>>>>> bc5e6fc6
    default_path_exists_error_text = (
        "'{CHOSEN_PATH}' already exists. Please, relaunch the installer and "
        "choose another location in the Destination Select step."
    )
    path_exists_error_text = info.get(
        "install_path_exists_error_text", default_path_exists_error_text
    ).format(CHOSEN_PATH=f"$2/{pkg_name_lower}")
    replace = {
        'NAME': info['name'],
        'NAME_LOWER': pkg_name_lower,
        'VERSION': info['version'],
        'CHANNELS': ','.join(get_final_channels(info)),
        'WRITE_CONDARC': '\n'.join(add_condarc(info)),
        'PATH_EXISTS_ERROR_TEXT': path_exists_error_text
    }
    data = preprocess(data, ppd)
    data = fill_template(data, replace)

    with open(dst, 'w') as fo:
        fo.write(data)
    os.chmod(dst, 0o755)


def fresh_dir(dir_path):
    rm_rf(dir_path)
    assert not exists(dir_path)
    os.mkdir(dir_path)


def pkgbuild(name, identifier=None, version=None, install_location=None):
    "see `man pkgbuild` for the meaning of optional arguments"
    if identifier is None:
        identifier = "io.continuum"
    args = [
        "pkgbuild",
        "--root", PACKAGE_ROOT,
        "--identifier", "%s.pkg.%s" % (identifier, name),
        "--ownership", "preserve",
    ]

    if isdir(SCRIPTS_DIR) and os.listdir(SCRIPTS_DIR):
        args += ["--scripts", SCRIPTS_DIR]
    if version:
        args += ["--version", version]
    if install_location is not None:
        args += ["--install-location", install_location]
    output = os.path.join(PACKAGES_DIR, f"{name}.pkg")
    args += [output]
    check_call(args)
    return output


def pkgbuild_main(info):
    pkg = pkgbuild(
        "main",
        identifier=info.get("reverse_domain_identifier"),
        version=info["version"],
        install_location=info.get("default_location_pkg"),
    )

    approx_pkgs_size_kb = approx_size_kb(info, "pkgs")
    if approx_pkgs_size_kb <= 0:
        return pkg

    # We need to patch the estimated install size because it's initially
    # set to the sum of the compressed tarballs, which is not representative
    try:
        # expand to apply patches
        check_call(["pkgutil", "--expand", pkg, f"{pkg}.expanded"])
        payload_xml = os.path.join(f"{pkg}.expanded", "PackageInfo")
        tree = ET.parse(payload_xml)
        root = tree.getroot()
        payload = root.find("payload")
        payload.set("installKBytes", str(approx_pkgs_size_kb))
        tree.write(payload_xml)
        # repack
        check_call(["pkgutil", "--flatten", f"{pkg}.expanded", pkg])
        return pkg
    finally:
        shutil.rmtree(f"{pkg}.expanded")


def pkgbuild_script(name, info, src, dst='postinstall'):
    fresh_dir(SCRIPTS_DIR)
    fresh_dir(PACKAGE_ROOT)
    move_script(join(OSX_DIR, src), join(SCRIPTS_DIR, dst), info)
    pkgbuild(
        name,
        identifier=info.get("reverse_domain_identifier"),
        install_location=info.get("default_location_pkg"),
    )
    rm_rf(SCRIPTS_DIR)


def create(info, verbose=False):
    # Do some configuration checks
    if info.get("check_path_spaces", True) is True:
        if " " in info.get("default_location_pkg", ""):
            sys.exit(
                "ERROR: 'check_path_spaces' is enabled, but 'default_location_pkg' "
                "contains spaces. This will always result in a failed "
                "installation! Aborting!"
            )
        if " " in info.get("pkg_name", ""):
            sys.exit(
                "ERROR: 'check_path_spaces' is enabled, but 'pkg_name' "
                "contains spaces. This will always result in a failed "
                "installation! Aborting!"
            )

    global CACHE_DIR, PACKAGE_ROOT, PACKAGES_DIR, SCRIPTS_DIR

    CACHE_DIR = info['_download_dir']
    SCRIPTS_DIR = join(CACHE_DIR, "scripts")
    PACKAGE_ROOT = join(CACHE_DIR, "package_root")
    PACKAGES_DIR = join(CACHE_DIR, "built_pkgs")

    fresh_dir(PACKAGES_DIR)
    prefix = join(PACKAGE_ROOT, info.get("pkg_name", info['name']).lower())

    # See http://stackoverflow.com/a/11487658/161801 for how all this works.

    # The main package contains the prepopulated package cache, the modified
    # conda-meta metadata staged into pkgs/conda-meta, and conda.exe
    fresh_dir(PACKAGE_ROOT)
    fresh_dir(SCRIPTS_DIR)
    pkgs_dir = join(prefix, 'pkgs')
    os.makedirs(pkgs_dir)
    preconda.write_files(info, pkgs_dir)
    preconda.copy_extra_files(info, prefix)
    
    all_dists = info["_dists"].copy()
    for env_info in info.get("_extra_envs_info", {}).values():
        all_dists += env_info["_dists"]
    all_dists = list({dist: None for dist in all_dists})  # de-duplicate
    for dist in all_dists:
        os.link(join(CACHE_DIR, dist), join(pkgs_dir, dist))

    shutil.copyfile(info['_conda_exe'], join(prefix, "conda.exe"))

    # Sign conda-standalone so it can pass notarization
    notarization_identity_name = info.get('notarization_identity_name')
    if notarization_identity_name:
        with NamedTemporaryFile(suffix=".plist", delete=False) as f:
            plist = {
                "com.apple.security.cs.allow-jit": True,
                "com.apple.security.cs.allow-unsigned-executable-memory": True,
                "com.apple.security.cs.disable-executable-page-protection": True,
                "com.apple.security.cs.disable-library-validation": True,
                "com.apple.security.cs.allow-dyld-environment-variables": True,
            }
            plist_dump(plist, f)
        check_call(
            [   
                # hardcode to system location to avoid accidental clobber in PATH
                "/usr/bin/codesign",  
                "--verbose",
                '--sign', notarization_identity_name,
                "--prefix", info.get("reverse_domain_identifier", info['name']),
                "--options", "runtime",
                "--force",
                "--entitlements", f.name,
                join(prefix, "conda.exe"),
            ]
        )
        os.unlink(f.name)

    # This script checks to see if the install location already exists
    move_script(join(OSX_DIR, 'preinstall.sh'), join(SCRIPTS_DIR, 'preinstall'), info)
    # This script performs the full installation
    move_script(join(OSX_DIR, 'post_extract.sh'), join(SCRIPTS_DIR, 'postinstall'), info)
    pkgbuild_main(info)
    names = ['main']

    # The next three packages contain nothing but scripts to execute a
    # particular optional task. The Mac installer GUI will allow each of
    # these scripts to be enabled or disabled by the user in the GUI
    # The user-supplied post-install script
    if info.get('post_install'):
        pkgbuild_script('postinstall', info, abspath(info['post_install']))
        names.append('postinstall')
    # The script to run conda init
    pkgbuild_script('pathupdate', info, 'update_path.sh')
    names.append('pathupdate')
    # The script to clear the package cache
    pkgbuild_script('cacheclean', info, 'clean_cache.sh')
    names.append('cacheclean')

    # The default distribution file needs to be modified, so we create
    # it to a temporary location, edit it, and supply it to the final call.
    xml_path = join(PACKAGES_DIR, 'distribution.xml')
    # hardcode to system location to avoid accidental clobber in PATH
    args = ["/usr/bin/productbuild", "--synthesize"]
    for name in names:
        args.extend(['--package', join(PACKAGES_DIR, "%s.pkg" % name)])
    args.append(xml_path)
    check_call(args)
    modify_xml(xml_path, info)

    identity_name = info.get('signing_identity_name')
    check_call([
        "/usr/bin/productbuild",
        "--distribution", xml_path,
        "--package-path", PACKAGES_DIR,
        "--identifier", info.get("reverse_domain_identifier", info['name']),
        "tmp.pkg" if identity_name else info['_outpath']
    ])
    if identity_name:
        check_call([
            # hardcode to system location to avoid accidental clobber in PATH
            '/usr/bin/productsign', '--sign', identity_name,
            "tmp.pkg",
            info['_outpath'],
        ])
        os.unlink("tmp.pkg")

    print("done")<|MERGE_RESOLUTION|>--- conflicted
+++ resolved
@@ -252,16 +252,6 @@
     
     # This is necessary for when installing on case-sensitive macOS filesystems.
     pkg_name_lower = info.get("pkg_name", info['name']).lower()
-<<<<<<< HEAD
-=======
-    data = data.replace('__NAME_LOWER__', pkg_name_lower)
-    data = data.replace('__VERSION__', info['version'])
-    data = data.replace('__NAME__', info['name'])
-    data = data.replace('__CHANNELS__', ','.join(get_final_channels(info)))
-    data = data.replace('__WRITE_CONDARC__', '\n'.join(add_condarc(info)))
-    data = data.replace('__PROGRESS_NOTIFICATIONS__', str(info.get('progress_notifications')))
-
->>>>>>> bc5e6fc6
     default_path_exists_error_text = (
         "'{CHOSEN_PATH}' already exists. Please, relaunch the installer and "
         "choose another location in the Destination Select step."
@@ -275,7 +265,8 @@
         'VERSION': info['version'],
         'CHANNELS': ','.join(get_final_channels(info)),
         'WRITE_CONDARC': '\n'.join(add_condarc(info)),
-        'PATH_EXISTS_ERROR_TEXT': path_exists_error_text
+        'PATH_EXISTS_ERROR_TEXT': path_exists_error_text,
+        'PROGRESS_NOTIFICATIONS': str(info.get('progress_notifications', False)),
     }
     data = preprocess(data, ppd)
     data = fill_template(data, replace)
