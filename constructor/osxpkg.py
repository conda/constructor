import logging
import os
import shlex
import shutil
import subprocess
import sys
import xml.etree.ElementTree as ET
from os.path import abspath, dirname, exists, isdir, join
from pathlib import Path
from plistlib import dump as plist_dump
from tempfile import NamedTemporaryFile
from typing import List

from . import preconda
from .conda_interface import conda_context
from .construct import ns_platform, parse
from .imaging import write_images
from .signing import CodeSign
from .utils import (
    add_condarc,
    approx_size_kb,
    explained_check_call,
    fill_template,
    get_final_channels,
    parse_virtual_specs,
    preprocess,
    rm_rf,
    shortcuts_flags,
)

OSX_DIR = join(dirname(__file__), "osx")
CACHE_DIR = PACKAGE_ROOT = PACKAGES_DIR = SCRIPTS_DIR = None

logger = logging.getLogger(__name__)


def calculate_install_dir(yaml_file, subdir=None):
    contents = parse(yaml_file, subdir or conda_context.subdir)
    if contents.get("installer_type") == "sh":
        return contents["name"]
    name = contents.get("pkg_name") or contents["name"]
    location = contents.get("default_location_pkg")
    if location:
        return f"{location}/{name}"
    return name


def write_readme(dst, info):

    src = join(OSX_DIR, 'readme_header.rtf')
    with open(src) as fi:
        data = fi.read()

    # This is necessary for when installing on case-sensitive macOS filesystems.
    data = data.replace('__NAME_LOWER__', info.get("pkg_name", info['name']).lower())
    data = data.replace('__NAME__', info['name'])
    data = data.replace('__VERSION__', info['version'])

    with open(dst, 'w') as f:
        f.write(data)

        all_dists = info["_dists"].copy()
        for env_info in info.get("_extra_envs_info", {}).values():
            all_dists += env_info["_dists"]
        all_dists = list({dist: None for dist in all_dists})  # de-duplicate

        # TODO: Split output by env name
        for dist in sorted(all_dists):
            if dist.startswith('_'):
                continue
            f.write("{\\listtext\t\n\\f1 \\uc0\\u8259 \n\\f0 \t}%s %s\\\n" %
                    tuple(dist.rsplit('-', 2)[:2]))
        f.write('}')


def _detect_mimetype(path: str):
    extension = Path(path).suffix.lower().strip(".")
    if extension == "rtf":
        return "richtext/rtf"
    if extension in ("html", "htm"):
        return "text/html"
    # we assume it's plain text
    return "text/plain"


def modify_xml(xml_path, info):
    # See
    # http://developer.apple.com/library/mac/#documentation/DeveloperTools/Reference/DistributionDefinitionRef/Chapters/Distribution_XML_Ref.html#//apple_ref/doc/uid/TP40005370-CH100-SW20
    # for all the options you can put here.

    tree = ET.parse(xml_path)
    root = tree.getroot()

    title = ET.Element('title')
    title.text = f"{info['name']} {info['version']}"
    root.append(title)

    license = ET.Element('license', file=info.get('license_file',
                                                  'No license'))
    root.append(license)

    # -- BACKGROUND -- #
    # Default setting for the background was using Anaconda's logo
    # located at ./osx/MacInstaller.png. If `welcome_image` or
    # `welcome_image_text` are not provided, this will still happen.
    # However, if the user provides one of those, we will use that instead.
    # If no background is desired, set `welcome_image` to None
    if "welcome_image" in info:
        if not info["welcome_image"]:
            background_path = None
        else:
            write_images(info, PACKAGES_DIR, os="osx")
            background_path = os.path.join(PACKAGES_DIR, "welcome.png")
    elif "welcome_image_text" in info:
        write_images(info, PACKAGES_DIR, os="osx")
        background_path = os.path.join(PACKAGES_DIR, "welcome.png")
    else:
        # Default to Anaconda's logo if the keys above were not specified
        background_path = join(OSX_DIR, 'MacInstaller.png')

    if background_path:
        logger.info("Using background image: %s", background_path)
        for key in ("background", "background-darkAqua"):
            background = ET.Element(key,
                                    file=background_path,
                                    scaling='proportional',
                                    alignment='center')
            root.append(background)

    # -- WELCOME -- #
    # The endswith .nsi is for windows specifically.  The nsi script will add in
    # welcome pages if added.
    if "welcome_file" in info and not info["welcome_file"].endswith(".nsi"):
        welcome_path = info["welcome_file"]
    elif "welcome_text" in info and info["welcome_text"]:
        welcome_path = join(PACKAGES_DIR, "welcome.txt")
        with open(welcome_path, "w") as f:
            f.write(info["welcome_text"])
    else:
        welcome_path = None
        if info.get("welcome_file", "").endswith(".nsi"):
            logger.info("Warning: NSI welcome_file, %s, is ignored.", info['welcome_file'])

    if welcome_path:
        welcome = ET.Element(
            'welcome', file=welcome_path,
            attrib={'mime-type': _detect_mimetype(welcome_path)}
        )
        root.append(welcome)

    # -- CONCLUSION -- #
    # The endswith .nsi is for windows specifically.  The nsi script will add in
    # conclusion pages if added.
    if "conclusion_file" in info and not info["conclusion_file"].endswith(".nsi"):
        conclusion_path = info["conclusion_file"]
    elif "conclusion_text" in info:
        if not info["conclusion_text"]:
            conclusion_path = None
        else:
            conclusion_path = join(PACKAGES_DIR, "conclusion.txt")
            with open(conclusion_path, "w") as f:
                f.write(info["conclusion_text"])
    else:
        conclusion_path = join(OSX_DIR, 'acloud.rtf')
        if info.get("conclusion_file", "").endswith(".nsi"):
            logger.warning("NSI conclusion_file '%s' is ignored.", info['conclusion_file'])
    if conclusion_path:
        conclusion = ET.Element(
            'conclusion', file=conclusion_path,
            attrib={'mime-type': _detect_mimetype(conclusion_path)}
        )
        root.append(conclusion)
    # when not provided, conclusion defaults to a system message

    # -- README -- #
    if "readme_file" in info:
        readme_path = info["readme_file"]
    elif "readme_text" in info:
        if not info["readme_text"]:
            readme_path = None
        else:
            readme_path = join(PACKAGES_DIR, "readme.txt")
            with open(readme_path, "w") as f:
                f.write(info["readme_text"])
    else:
        readme_path = join(PACKAGES_DIR, "readme.rtf")
        write_readme(readme_path, info)

    if readme_path:
        readme = ET.Element(
            'readme', file=readme_path,
            attrib={'mime-type': _detect_mimetype(readme_path)}
        )
        root.append(readme)

    # -- __osx virtual package checks -- #
    # Reference: https://developer.apple.com/library/archive/documentation/DeveloperTools/Reference/DistributionDefinitionRef/Chapters/Distribution_XML_Ref.html  # noqa
    osx_versions = parse_virtual_specs(info).get("__osx")
    if osx_versions:
        if "min" not in osx_versions:
            raise ValueError("Specifying __osx requires a lower bound with `>=`")
        allowed_os_versions = ET.Element("allowed-os-versions")
        allowed_os_versions.append(ET.Element("os-version", osx_versions))
        volume_check = ET.Element("volume-check")
        volume_check.append(allowed_os_versions)
        root.append(volume_check)

    # See below for an explanation of the consequences of this
    # customLocation value.
    for options in root.findall('options'):
        options.set('customize', 'allow')
        options.set('customLocation', '/')

    # By default, the package builder puts all of our options under
    # a single master choice. This deletes that master choice and
    # allows the user to see all options without effort.
    for choices_outline in root.findall('choices-outline'):
        [child] = list(choices_outline)
        choices_outline.extend(list(child))
        choices_outline.remove(child)

    for path_choice in root.findall('choice'):
        ident = path_choice.get('id')
        if ident == 'default':
            root.remove(path_choice)
        elif ident.endswith('prepare_installation'):
            path_choice.set('visible', 'true')
            path_choice.set('title', 'Install {}'.format(info['name']))
            path_choice.set('enabled', 'false')
        elif ident.endswith('run_installation'):
            # We leave this one out on purpose! The user does not need to
            # know we separated the installation in two steps to accommodate
            # for the pre-install scripts optionality
            path_choice.set('visible', 'false')
            path_choice.set('title', 'Apply {}'.format(info['name']))
            path_choice.set('enabled', 'false')
        elif ident.endswith('shortcuts'):
            # Show this option if menu_packages was set to a non-empty value
            # or if the option was not set at all. We don't show the option
            # menu_packages was set to an empty list!
            path_choice.set('visible', 'true')
            path_choice.set('title', "Create shortcuts")
            path_choice.set('enabled', 'true')
            descr = "Create shortcuts for compatible packages"
            menu_packages = info.get("menu_packages")
            if menu_packages is None:
                menu_packages = []
            for extra_env in info.get("extra_envs", {}).values():
                menu_packages += extra_env.get("menu_packages", [])
            if menu_packages:
                descr += f" ({', '.join(menu_packages)})"
            path_choice.set('description', descr)
        elif ident.endswith('user_pre_install') and info.get('pre_install_desc'):
            path_choice.set('visible', 'true')
            path_choice.set('title', "Run the pre-install script")
            path_choice.set('description', ' '.join(info['pre_install_desc'].split()))
        elif ident.endswith('user_post_install') and info.get('post_install_desc'):
            path_choice.set('visible', 'true')
            path_choice.set('title', "Run the post-install script")
            path_choice.set('description', ' '.join(info['post_install_desc'].split()))
        elif ident.endswith('pathupdate'):
            has_conda = info.get('_has_conda', True)
            path_choice.set('visible', 'true' if has_conda else 'false')
            path_choice.set('start_selected', 'true' if has_conda and info.get(
                'initialize_by_default', True) else 'false')
            path_choice.set('title', "Add conda initialization to the shell")
            path_description = """
            If this box is checked, conda will be automatically activated in your
            preferred shell on startup. This will change the command prompt when
            activated. If your prefer that conda's base environment not be activated
            on startup, run `conda config --set auto_activate_base false`. You can
            undo this by running `conda init --reverse ${SHELL}`.
            If unchecked, you must this initialization yourself or activate the
            environment manually for each shell in which you wish to use it."""
            path_choice.set('description', ' '.join(path_description.split()))
        elif ident.endswith('cacheclean'):
            path_choice.set('visible', 'true')
            path_choice.set('title', "Clear the package cache")
            path_choice.set('start_selected', 'false' if info.get('keep_pkgs') else 'true')
            cache_size_mb = approx_size_kb(info, "tarballs") // 1024
            size_text = f"~{cache_size_mb}MB" if cache_size_mb > 0 else "some space"
            path_description = f"""
            If this box is checked, the package cache will be cleaned after the
            installer is complete, reclaiming {size_text}. If unchecked, the
            package cache contents will be preserved.
            """
            path_choice.set('description', ' '.join(path_description.split()))

    # The "customLocation" option is set above to "/", which
    # means that the installer defaults to the following locations:
    # - Install for all users: /<name>
    # - Install for this user: /Users/<username>/<name>
    # - Install on a specific disk: /<custom_root>/<name>
    # On modern Mac systems, installing in root is not allowed. So
    # we remove this option by not supplying enable_localSystem
    # in the default value for pkg_domains. enable_localSystem
    # should only be set to true if default_location_pkg is supplied
    # in the construct.yaml file.
    # Alternatively, we could have chosen not to set the
    # value of customLocation and we would have obtained this:
    # - Install for all users: /Applications/<name>
    # - Install for this user: /Users/<username>/Applications/<name>
    # - Install on a specific disk: /<custom_root>/<name>
    # We have chosen not to do this so that this installer
    # can produce the same results as a shell install.
    domains = ET.Element('domains', **info['pkg_domains'])
    root.append(domains)
    tree.write(xml_path)


def move_script(src, dst, info, ensure_shebang=False, user_script_type=None):
    """
    Fill template scripts checks_before_install.sh, prepare_installation.sh and others,
    and move them to the installer workspace.
    """
    assert user_script_type in (None, "pre_install", "post_install")
    with open(src) as fi:
        data = fi.read()

    # ppd hosts the conditions for the #if/#else/#endif preprocessors on scripts
    ppd = ns_platform(info['_platform'])
    ppd['check_path_spaces'] = bool(info.get("check_path_spaces", True))

    # This is necessary for when installing on case-sensitive macOS filesystems.
    pkg_name_lower = info.get("pkg_name", info['name']).lower()
    default_path_exists_error_text = (
        "'{CHOSEN_PATH}' already exists. Please, relaunch the installer and "
        "choose another location in the Destination Select step."
    )
    path_exists_error_text = info.get(
        "install_path_exists_error_text", default_path_exists_error_text
    ).format(CHOSEN_PATH=f"$2/{pkg_name_lower}")
    # __osx is tested by the PKG metadata directly, no need to repeat
    virtual_specs = [spec for spec in info.get("virtual_specs", ()) if "__osx" not in spec]
    replace = {
        'NAME': info['name'],
        'NAME_LOWER': pkg_name_lower,
        'VERSION': info['version'],
        'PLAT': info['_platform'],
        'CHANNELS': ','.join(get_final_channels(info)),
        'WRITE_CONDARC': '\n'.join(add_condarc(info)),
        'PATH_EXISTS_ERROR_TEXT': path_exists_error_text,
        'PROGRESS_NOTIFICATIONS': str(info.get('progress_notifications', False)),
        'PRE_OR_POST': user_script_type or '__PRE_OR_POST__',
        'CONSTRUCTOR_VERSION': info['CONSTRUCTOR_VERSION'],
        'SHORTCUTS': shortcuts_flags(info),
        'ENABLE_SHORTCUTS': str(info['_enable_shortcuts']).lower(),
        'REGISTER_ENVS': str(info.get("register_envs", True)).lower(),
<<<<<<< HEAD
        'VIRTUAL_SPECS': shlex.join(virtual_specs),
=======
        'VIRTUAL_SPECS': shlex.join(info.get("virtual_specs", ())),
        'NO_RCS_ARG': info.get('_ignore_condarcs_arg', ''),
>>>>>>> 6b551ffb
    }
    data = preprocess(data, ppd)
    custom_variables = info.get('script_env_variables', {})
    data = fill_template(data, replace)

    data = data.replace("_SCRIPT_ENV_VARIABLES_=''", '\n'.join(
        [f"export {key}='{value}'" for key, value in custom_variables.items()]))

    with open(dst, 'w') as fo:
        if (
            ensure_shebang
            and os.path.splitext(dst)[1] in ('', '.sh')
            and not data.startswith(("#!/bin/bash", "#!/bin/sh"))
        ):
            # Shell scripts provided by the user require a shebang, otherwise it
            # will fail to start with error posix_spawn 8
            # We only handle shell scripts this way
            fo.write("#!/bin/bash\n")
        fo.write(data)
    os.chmod(dst, 0o755)


def fresh_dir(dir_path):
    rm_rf(dir_path)
    assert not exists(dir_path)
    os.mkdir(dir_path)


def pkgbuild(name, identifier=None, version=None, install_location=None):
    "see `man pkgbuild` for the meaning of optional arguments"
    if identifier is None:
        identifier = "io.continuum"
    args = [
        "pkgbuild",
        "--root", PACKAGE_ROOT,
        "--identifier", "%s.pkg.%s" % (identifier, name),
        "--ownership", "preserve",
    ]

    if isdir(SCRIPTS_DIR) and os.listdir(SCRIPTS_DIR):
        args += ["--scripts", SCRIPTS_DIR]
    if version:
        args += ["--version", version]
    if install_location is not None:
        args += ["--install-location", install_location]
    output = os.path.join(PACKAGES_DIR, f"{name}.pkg")
    args += [output]
    explained_check_call(args)
    return output


def pkgbuild_prepare_installation(info):
    pkg = pkgbuild(
        "prepare_installation",
        identifier=info.get("reverse_domain_identifier"),
        version=info["version"],
        install_location=info.get("default_location_pkg"),
    )

    approx_pkgs_size_kb = approx_size_kb(info, "pkgs")
    if approx_pkgs_size_kb <= 0:
        return pkg

    # We need to patch the estimated install size because it's initially
    # set to the sum of the compressed tarballs, which is not representative
    try:
        # expand to apply patches
        explained_check_call(["pkgutil", "--expand", pkg, f"{pkg}.expanded"])
        payload_xml = os.path.join(f"{pkg}.expanded", "PackageInfo")
        tree = ET.parse(payload_xml)
        root = tree.getroot()
        payload = root.find("payload")
        payload.set("installKBytes", str(approx_pkgs_size_kb))
        tree.write(payload_xml)
        # repack
        explained_check_call(["pkgutil", "--flatten", f"{pkg}.expanded", pkg])
        return pkg
    finally:
        shutil.rmtree(f"{pkg}.expanded")


def create_plugins(pages: list = None, codesigner: CodeSign = None):
    def _build_xcode_projects(xcodeporj_dirs: List[Path]):
        xcodebuild = shutil.which("xcodebuild")
        if not xcodebuild:
            raise RuntimeError(
                "Plugin directory contains an uncompiled project,"
                " but xcodebuild is not available."
            )
        try:
            subprocess.run([xcodebuild, "--help"], check=True, capture_output=True)
        except subprocess.CalledSubprocessError:
            raise RuntimeError(
                "Plugin directory contains an uncompiled project, "
                "but xcodebuild requires XCode to compile plugins."
            )
        for xcodeproj in xcodeproj_dirs:
            build_cmd = [
                xcodebuild,
                "-project",
                str(xcodeproj),
                f"CONFIGURATION_BUILD_DIR={PLUGINS_DIR}",
                # do not create dSYM debug symbols directory
                "DEBUG_INFORMATION_FORMAT=",
            ]
            explained_check_call(build_cmd)

    if not pages:
        return
    elif isinstance(pages, str):
        pages = [pages]

    fresh_dir(PLUGINS_DIR)

    for page in pages:
        xcodeproj_dirs = [
            file.resolve()
            for file in Path(page).iterdir()
            if file.suffix == ".xcodeproj"
        ]
        if xcodeproj_dirs:
            _build_xcode_projects(xcodeproj_dirs)
        else:
            plugin_name = os.path.basename(page)
            page_in_plugins = join(PLUGINS_DIR, plugin_name)
            shutil.copytree(page, page_in_plugins)

    if codesigner:
        with NamedTemporaryFile(suffix=".plist", delete=False) as entitlements:
            plist = {
                "com.apple.security.cs.allow-unsigned-executable-memory": True,
                "com.apple.security.cs.disable-library-validation": True,
            }
            plist_dump(plist, entitlements)

        for path in Path(PLUGINS_DIR).iterdir():
            codesigner.sign_bundle(path, entitlements=entitlements.name)
        os.unlink(entitlements.name)

    plugins = [file.name for file in Path(PLUGINS_DIR).iterdir()]
    with open(join(PLUGINS_DIR, "InstallerSections.plist"), "wb") as f:
        plist = {
            "SectionOrder": [
                "Introduction",
                "ReadMe",
                "License",
                "Target",
                "PackageSelection",
                "Install",
                *plugins,
            ]
        }
        plist_dump(plist, f)


def pkgbuild_script(name, info, src, dst='postinstall', **kwargs):
    fresh_dir(SCRIPTS_DIR)
    fresh_dir(PACKAGE_ROOT)
    move_script(join(OSX_DIR, src), join(SCRIPTS_DIR, dst), info, **kwargs)
    pkgbuild(
        name,
        identifier=info.get("reverse_domain_identifier"),
        install_location=info.get("default_location_pkg"),
    )
    rm_rf(SCRIPTS_DIR)


def create(info, verbose=False):
    # Do some configuration checks
    if info.get("check_path_spaces", True) is True:
        for key in "default_location_pkg", "pkg_name":
            if " " in info.get(key, ""):
                sys.exit(
                    f"ERROR: 'check_path_spaces' is enabled, but '{key}' "
                    "contains spaces. This will always result in a failed "
                    "installation! Aborting!"
                )

    global CACHE_DIR, PACKAGE_ROOT, PACKAGES_DIR, PLUGINS_DIR, SCRIPTS_DIR

    CACHE_DIR = info['_download_dir']
    SCRIPTS_DIR = join(CACHE_DIR, "scripts")
    PACKAGE_ROOT = join(CACHE_DIR, "package_root")
    PACKAGES_DIR = join(CACHE_DIR, "built_pkgs")
    PLUGINS_DIR = join(CACHE_DIR, "plugins")

    fresh_dir(PACKAGES_DIR)
    prefix = join(PACKAGE_ROOT, info.get("pkg_name", info['name']).lower())

    # We need to split tasks in sub-PKGs so the GUI allows the user to enable/disable
    # the ones marked as optional. Optionality is controlled in modify_xml() by
    # patching the XML blocks corresponding to each sub-PKG name.
    # See http://stackoverflow.com/a/11487658/161801 for how all this works.

    # 1. Prepare installation
    # The 'prepare_installation' package contains the prepopulated package cache, the modified
    # conda-meta metadata staged into pkgs/conda-meta, _conda (conda-standalone),
    # Optionally, extra files and the user-provided scripts.
    # We first populate PACKAGE_ROOT with everything needed, and then run pkg build on that dir
    fresh_dir(PACKAGE_ROOT)
    fresh_dir(SCRIPTS_DIR)
    pkgs_dir = join(prefix, 'pkgs')
    os.makedirs(pkgs_dir)
    preconda.write_files(info, pkgs_dir)
    preconda.copy_extra_files(info.get("extra_files", []), prefix)
    # These are the user-provided scripts, maybe patched to have a shebang
    # They will be called by a wrapping script added later, if present
    if info.get('pre_install'):
        move_script(
            abspath(info['pre_install']),
            abspath(join(pkgs_dir, 'user_pre_install')),
            info,
            ensure_shebang=True,
        )
    if info.get('post_install'):
        move_script(
            abspath(info['post_install']),
            abspath(join(pkgs_dir, 'user_post_install')),
            info,
            ensure_shebang=True,
        )

    all_dists = info["_dists"].copy()
    for env_info in info.get("_extra_envs_info", {}).values():
        all_dists += env_info["_dists"]
    all_dists = list({dist: None for dist in all_dists})  # de-duplicate
    for dist in all_dists:
        os.link(join(CACHE_DIR, dist), join(pkgs_dir, dist))

    shutil.copyfile(info['_conda_exe'], join(prefix, "_conda"))

    # Sign conda-standalone so it can pass notarization
    codesigner = None
    if notarization_identity_name := info.get('notarization_identity_name'):
        codesigner = CodeSign(
            notarization_identity_name,
            prefix=info.get("reverse_domain_identifier", info['name'])
        )
        entitlements = {
                "com.apple.security.cs.allow-jit": True,
                "com.apple.security.cs.allow-unsigned-executable-memory": True,
                "com.apple.security.cs.disable-executable-page-protection": True,
                "com.apple.security.cs.disable-library-validation": True,
                "com.apple.security.cs.allow-dyld-environment-variables": True,
        }
        codesigner.sign_bundle(join(prefix, "_conda"), entitlements=entitlements)

    # This script checks to see if the install location already exists and/or contains spaces
    # Not to be confused with the user-provided pre_install!
    move_script(join(OSX_DIR, 'checks_before_install.sh'), join(SCRIPTS_DIR, 'preinstall'), info)
    # This script populates the cache, mainly
    move_script(join(OSX_DIR, 'prepare_installation.sh'), join(SCRIPTS_DIR, 'postinstall'), info)
    pkgbuild_prepare_installation(info)
    names = ['prepare_installation']

    # 2. (Optional) Run user-provided pre-install script
    # The preinstall script is run _after_ the tarballs have been extracted!
    if info.get('pre_install'):
        pkgbuild_script(
            'user_pre_install', info, 'run_user_script.sh', user_script_type='pre_install'
        )
        names.append('user_pre_install')

    # pre-3. Enable or disable shortcuts creation
    if info['_enable_shortcuts'] is True:
        pkgbuild_script('shortcuts', info, 'check_shortcuts.sh')
        names.append('shortcuts')

    # 3. Run the installation
    # This script-only package will run conda to link and install the packages
    pkgbuild_script('run_installation', info, 'run_installation.sh')
    names.append('run_installation')

    # 4. The user-supplied post-install script
    if info.get('post_install'):
        pkgbuild_script(
            'user_post_install', info, 'run_user_script.sh', user_script_type='post_install'
        )
        names.append('user_post_install')

    # 5. The script to run conda init
    if info.get('initialize_conda', True):
        pkgbuild_script('pathupdate', info, 'update_path.sh')
        names.append('pathupdate')

    # 6. The script to clear the package cache
    if not info.get('keep_pkgs'):
        pkgbuild_script('cacheclean', info, 'clean_cache.sh')
        names.append('cacheclean')

    # The default distribution file needs to be modified, so we create
    # it to a temporary location, edit it, and supply it to the final call.
    xml_path = join(PACKAGES_DIR, 'distribution.xml')
    # hardcode to system location to avoid accidental clobber in PATH
    args = ["/usr/bin/productbuild", "--synthesize"]
    for name in names:
        args.extend(['--package', join(PACKAGES_DIR, "%s.pkg" % name)])
    args.append(xml_path)
    explained_check_call(args)
    modify_xml(xml_path, info)

    if plugins := info.get("post_install_pages"):
        create_plugins(plugins, codesigner=codesigner)

    identity_name = info.get('signing_identity_name')
    build_cmd = [
        "/usr/bin/productbuild",
        "--distribution", xml_path,
        "--package-path", PACKAGES_DIR,
        "--identifier", info.get("reverse_domain_identifier", info['name']),
    ]
    if plugins:
        build_cmd.extend(["--plugins", PLUGINS_DIR])
    build_cmd.append("tmp.pkg" if identity_name else info['_outpath'])
    explained_check_call(build_cmd)
    if identity_name:
        explained_check_call([
            # hardcode to system location to avoid accidental clobber in PATH
            '/usr/bin/productsign', '--sign', identity_name,
            "tmp.pkg",
            info['_outpath'],
        ])
        os.unlink("tmp.pkg")

    logger.info("done")<|MERGE_RESOLUTION|>--- conflicted
+++ resolved
@@ -346,12 +346,8 @@
         'SHORTCUTS': shortcuts_flags(info),
         'ENABLE_SHORTCUTS': str(info['_enable_shortcuts']).lower(),
         'REGISTER_ENVS': str(info.get("register_envs", True)).lower(),
-<<<<<<< HEAD
         'VIRTUAL_SPECS': shlex.join(virtual_specs),
-=======
-        'VIRTUAL_SPECS': shlex.join(info.get("virtual_specs", ())),
         'NO_RCS_ARG': info.get('_ignore_condarcs_arg', ''),
->>>>>>> 6b551ffb
     }
     data = preprocess(data, ppd)
     custom_variables = info.get('script_env_variables', {})
