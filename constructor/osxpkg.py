--- conflicted
+++ resolved
@@ -9,10 +9,6 @@
 from tempfile import NamedTemporaryFile
 
 from . import preconda
-<<<<<<< HEAD
-from .imaging import write_images
-from .utils import add_condarc, get_final_channels, rm_rf, approx_size_kb, shortcuts_flags
-=======
 from .construct import ns_platform
 from .imaging import write_images
 from .utils import (
@@ -22,8 +18,8 @@
     approx_size_kb,
     preprocess,
     fill_template,
+    shortcuts_flags
 )
->>>>>>> 64c87430
 
 
 OSX_DIR = join(dirname(__file__), "osx")
@@ -282,23 +278,6 @@
     
     # This is necessary for when installing on case-sensitive macOS filesystems.
     pkg_name_lower = info.get("pkg_name", info['name']).lower()
-<<<<<<< HEAD
-    data = data.replace('__NAME_LOWER__', pkg_name_lower)
-    data = data.replace('__VERSION__', info['version'])
-    data = data.replace('__NAME__', info['name'])
-    data = data.replace('__CHANNELS__', ','.join(get_final_channels(info)))
-    data = data.replace('__WRITE_CONDARC__', '\n'.join(add_condarc(info)))
-    data = data.replace('__PLAT__', info['_platform'])
-    data = data.replace('__SHORTCUTS__', shortcuts_flags(info))
-    data = data.replace('__PROGRESS_NOTIFICATIONS__', str(info.get('progress_notifications')))
-    # Is this a user-provided script?
-    if user_script_type == "pre_install":
-        data = data.replace('__PRE_OR_POST__', "pre_install")
-    elif user_script_type == "post_install":
-        data = data.replace('__PRE_OR_POST__', "post_install")
-
-=======
->>>>>>> 64c87430
     default_path_exists_error_text = (
         "'{CHOSEN_PATH}' already exists. Please, relaunch the installer and "
         "choose another location in the Destination Select step."
@@ -316,6 +295,7 @@
         'PATH_EXISTS_ERROR_TEXT': path_exists_error_text,
         'PROGRESS_NOTIFICATIONS': str(info.get('progress_notifications', False)),
         'PRE_OR_POST': user_script_type or '__PRE_OR_POST__',
+        'SHORTCUTS': shortcuts_flags(info),
     }
     data = preprocess(data, ppd)
     data = fill_template(data, replace)
