import os
import shutil
from os.path import isdir, abspath, dirname, exists, join
from subprocess import check_call
import xml.etree.ElementTree as ET
from pathlib import Path
from plistlib import dump as plist_dump
from tempfile import NamedTemporaryFile
from textwrap import dedent

import constructor.preconda as preconda
from constructor.imaging import write_images
from constructor.utils import add_condarc, get_final_channels, rm_rf, approx_size_kb


OSX_DIR = join(dirname(__file__), "osx")
CACHE_DIR = PACKAGE_ROOT = PACKAGES_DIR = SCRIPTS_DIR = None


def write_readme(dst, info):

    src = join(OSX_DIR, 'readme_header.rtf')
    with open(src) as fi:
        data = fi.read()

    # This is necessary for when installing on case-sensitive macOS filesystems.
    data = data.replace('__NAME_LOWER__', info.get("pkg_name", info['name']).lower())
    data = data.replace('__NAME__', info['name'])
    data = data.replace('__VERSION__', info['version'])

    with open(dst, 'w') as f:
        f.write(data)

        all_dists = info["_dists"].copy()
        for env_info in info.get("_extra_envs_info", {}).values():
            all_dists += env_info["_dists"]
        all_dists = list({dist: None for dist in all_dists})  # de-duplicate

        # TODO: Split output by env name
        for dist in sorted(all_dists):
            if dist.startswith('_'):
                continue
            f.write("{\\listtext\t\n\\f1 \\uc0\\u8259 \n\\f0 \t}%s %s\\\n" %
                    tuple(dist.rsplit('-', 2)[:2]))
        f.write('}')


def _detect_mimetype(path: str):
    extension = Path(path).suffix.lower().strip(".")
    if extension == "rtf":
        return "richtext/rtf"
    if extension in ("html", "htm"):
        return "text/html"
    # we assume it's plain text
    return "text/plain"


def modify_xml(xml_path, info):
    # See
    # http://developer.apple.com/library/mac/#documentation/DeveloperTools/Reference/DistributionDefinitionRef/Chapters/Distribution_XML_Ref.html#//apple_ref/doc/uid/TP40005370-CH100-SW20
    # for all the options you can put here.

    tree = ET.parse(xml_path)
    root = tree.getroot()

    title = ET.Element('title')
    title.text = f"{info['name']} {info['version']}"
    root.append(title)

    license = ET.Element('license', file=info.get('license_file',
                                                  'No license'))
    root.append(license)

    ### BACKGROUND ###
    # Default setting for the background was using Anaconda's logo
    # located at ./osx/MacInstaller.png. If `welcome_image` or
    # `welcome_image_text` are not provided, this will still happen.
    # However, if the user provides one of those, we will use that instead.
    # If no background is desired, set `welcome_image` to None
    if "welcome_image" in info:
        if not info["welcome_image"]:
            background_path = None
        else:
            write_images(info, PACKAGES_DIR, os="osx")
            background_path = os.path.join(PACKAGES_DIR, "welcome.png")
    elif "welcome_image_text" in info:
        write_images(info, PACKAGES_DIR, os="osx")
        background_path = os.path.join(PACKAGES_DIR, "welcome.png")
    else:
        # Default to Anaconda's logo if the keys above were not specified
        background_path = join(OSX_DIR, 'MacInstaller.png')

    if background_path:
        print("Using background image", background_path)
        for key in ("background", "background-darkAqua"):
            background = ET.Element(key,
                                    file=background_path,
                                    scaling='proportional',
                                    alignment='center')
            root.append(background)

    ### WELCOME ###
    if "welcome_file" in info:
        welcome_path = info["welcome_file"]
    elif "welcome_text" in info and info["welcome_text"]:
        welcome_path = join(PACKAGES_DIR, "welcome.txt")
        with open(welcome_path, "w") as f:
            f.write(info["welcome_text"])
    else:
        welcome_path = None

    if welcome_path:
        welcome = ET.Element(
            'welcome', file=welcome_path,
            attrib={'mime-type': _detect_mimetype(welcome_path)}
        )
        root.append(welcome)

    ### CONCLUSION ###
    if "conclusion_file" in info:
        conclusion_path = info["conclusion_file"]
    elif "conclusion_text" in info:
        if not info["conclusion_text"]:
            conclusion_path = None
        else:
            conclusion_path = join(PACKAGES_DIR, "conclusion.txt")
            with open(conclusion_path, "w") as f:
                f.write(info["conclusion_text"])
    else:
        conclusion_path = join(OSX_DIR, 'acloud.rtf')

    if conclusion_path:
        conclusion = ET.Element(
            'conclusion', file=conclusion_path,
            attrib={'mime-type': _detect_mimetype(conclusion_path)}
        )
        root.append(conclusion)
    # when not provided, conclusion defaults to a system message

    ### README ###
    if "readme_file" in info:
        readme_path = info["readme_file"]
    elif "readme_text" in info:
        if not info["readme_text"]:
            readme_path = None
        else:
            readme_path = join(PACKAGES_DIR, "readme.txt")
            with open(readme_path, "w") as f:
                f.write(info["readme_text"])
    else:
        readme_path = join(PACKAGES_DIR, "readme.rtf")
        write_readme(readme_path, info)

    if readme_path:
        readme = ET.Element(
            'readme', file=readme_path,
            attrib={'mime-type': _detect_mimetype(readme_path)}
        )
        root.append(readme)

    # See below for an explanation of the consequences of this
    # customLocation value.
    for options in root.findall('options'):
        options.set('customize', 'allow')
        options.set('customLocation', '/')

    # By default, the package builder puts all of our options under
    # a single master choice. This deletes that master choice and
    # allows the user to see all options without effort.
    for choices_outline in root.findall('choices-outline'):
        [child] = list(choices_outline)
        choices_outline.extend(list(child))
        choices_outline.remove(child)

    for path_choice in root.findall('choice'):
        ident = path_choice.get('id')
        if ident == 'default':
            root.remove(path_choice)
        elif ident.endswith('main'):
            path_choice.set('visible', 'true')
            path_choice.set('title', 'Install {}'.format(info['name']))
            path_choice.set('enabled', 'false')
        elif ident.endswith('postinstall') and info.get('post_install_desc'):
            path_choice.set('visible', 'true')
            path_choice.set('title', "Run the post-install script")
            path_choice.set('description', ' '.join(info['post_install_desc'].split()))
        elif ident.endswith('pathupdate'):
            has_conda = info.get('_has_conda', True)
            path_choice.set('visible', 'true' if has_conda else 'false')
            path_choice.set('start_selected', 'true' if has_conda and info.get(
                'initialize_by_default', True) else 'false')
            path_choice.set('title', "Add conda initialization to the shell")
            path_description = """
            If this box is checked, "conda init" will be executed to ensure that
            conda is available in your preferred shell upon startup. If unchecked,
            you must this initialization yourself or activate the environment
            manually for each shell in which you wish to use it."""
            path_choice.set('description', ' '.join(path_description.split()))
        elif ident.endswith('cacheclean'):
            path_choice.set('visible', 'true')
            path_choice.set('title', "Clear the package cache")
            path_choice.set('start_selected', 'false' if info.get('keep_pkgs') else 'true')
            cache_size_mb = approx_size_kb(info, "tarballs") // 1024
            size_text = f"~{cache_size_mb}MB" if cache_size_mb > 0 else "some space"
            path_description = f"""
            If this box is checked, the package cache will be cleaned after the
            installer is complete, reclaiming {size_text}. If unchecked, the
            package cache contents will be preserved.
            """
            path_choice.set('description', ' '.join(path_description.split()))

    # The "customLocation" option is set above to "/", which
    # means that the installer defaults to the following locations:
    # - Install for all users: /<name>
    # - Install for this user: /Users/<username>/<name>
    # - Install on a specific disk: /<custom_root>/<name>
    # On modern Mac systems, installing in root is not allowed. So
    # we remove this option by not supplying enable_localSystem
    # below. Alternatively, we could have chosen not to set the
    # value of customLocation and we would have obtained this:
    # - Install for all users: /Applications/<name>
    # - Install for this user: /Users/<username>/Applications/<name>
    # - Install on a specific disk: /<custom_root>/<name>
    # We have chosen not to do this so that this installer
    # produces the same results as a shell install.
    domains = ET.Element('domains',
                         enable_anywhere='true',
                         enable_currentUserHome='true')
    root.append(domains)
    tree.write(xml_path)


def move_script(src, dst, info, ensure_shebang=False, ensure_vars=False):
    """
    Fill template scripts preinstall.sh, post_extract.sh and others,
    and move them to the installer workspace.
    """
    with open(src) as fi:
        data = fi.read()

    # This is necessary for when installing on case-sensitive macOS filesystems.
    pkg_name_lower = info.get("pkg_name", info['name']).lower()
    data = data.replace('__NAME_LOWER__', pkg_name_lower)
    data = data.replace('__VERSION__', info['version'])
    data = data.replace('__NAME__', info['name'])
    data = data.replace('__CHANNELS__', ','.join(get_final_channels(info)))
    data = data.replace('__WRITE_CONDARC__', '\n'.join(add_condarc(info)))
<<<<<<< HEAD
    data = data.replace('__PLAT__', info['_platform'])
=======
    data = data.replace('__PROGRESS_NOTIFICATIONS__', str(info.get('progress_notifications')))
>>>>>>> bc5e6fc6

    default_path_exists_error_text = (
        "'{CHOSEN_PATH}' already exists. Please, relaunch the installer and "
        "choose another location in the Destination Select step."
    )
    path_exists_error_text = info.get(
        "install_path_exists_error_text", default_path_exists_error_text
    ).format(CHOSEN_PATH=f"$2/{pkg_name_lower}")
    data = data.replace('__PATH_EXISTS_ERROR_TEXT__', path_exists_error_text)

    has_shell_shebang = data.startswith(("#!/bin/bash", "#!/bin/sh"))
    with open(dst, 'w') as fo:
        if (ensure_shebang or ensure_vars) and (src.endswith(".sh") or has_shell_shebang):
            # Shell scripts provided by the user (post-install) are injected
            # with some convenience environment variables
            # We also take care of the shebang if not present, otherwise it
            # will fail to start with error posix_spawn 8
            if ensure_shebang:
                if has_shell_shebang:
                    data_lines = data.splitlines(keepends=True)
                    fo.write(data_lines[0])
                    data = "".join(data_lines[1:])
                else:
                    fo.write("#!/bin/bash\n")
            if ensure_vars:
                fo.write(
                    dedent(
                        f"""
                        # block added automatically by constructor
                        if [ -d "$2/{pkg_name_lower}" ]; then
                            export PREFIX="$(cd "$2/{pkg_name_lower}"; pwd)"
                        else
                            export PREFIX="$2/{pkg_name_lower}"
                            echo "PREFIX=($PREFIX) does not exist yet!"
                        fi
                        export INSTALLER_NAME="{info['name']}"
                        export INSTALLER_VER="{info['version']}"
                        export INSTALLER_PLAT="{info['_platform']}"
                        export INSTALLER_TYPE="PKG"
                        # end of constructor block
                        """
                    ).lstrip()
                )
        fo.write(data)
    os.chmod(dst, 0o755)


def fresh_dir(dir_path):
    rm_rf(dir_path)
    assert not exists(dir_path)
    os.mkdir(dir_path)


def pkgbuild(name, identifier=None, version=None, install_location=None):
    "see `man pkgbuild` for the meaning of optional arguments"
    if identifier is None:
        identifier = "io.continuum"
    args = [
        "pkgbuild",
        "--root", PACKAGE_ROOT,
        "--identifier", "%s.pkg.%s" % (identifier, name),
        "--ownership", "preserve",
    ]

    if isdir(SCRIPTS_DIR) and os.listdir(SCRIPTS_DIR):
        args += ["--scripts", SCRIPTS_DIR]
    if version:
        args += ["--version", version]
    if install_location is not None:
        args += ["--install-location", install_location]
    output = os.path.join(PACKAGES_DIR, f"{name}.pkg")
    args += [output]
    check_call(args)
    return output


def pkgbuild_main(info):
    pkg = pkgbuild(
        "main",
        identifier=info.get("reverse_domain_identifier"),
        version=info["version"],
        install_location=info.get("default_location_pkg"),
    )

    approx_pkgs_size_kb = approx_size_kb(info, "pkgs")
    if approx_pkgs_size_kb <= 0:
        return pkg

    # We need to patch the estimated install size because it's initially
    # set to the sum of the compressed tarballs, which is not representative
    try:
        # expand to apply patches
        check_call(["pkgutil", "--expand", pkg, f"{pkg}.expanded"])
        payload_xml = os.path.join(f"{pkg}.expanded", "PackageInfo")
        tree = ET.parse(payload_xml)
        root = tree.getroot()
        payload = root.find("payload")
        payload.set("installKBytes", str(approx_pkgs_size_kb))
        tree.write(payload_xml)
        # repack
        check_call(["pkgutil", "--flatten", f"{pkg}.expanded", pkg])
        return pkg
    finally:
        shutil.rmtree(f"{pkg}.expanded")


def pkgbuild_script(name, info, src, dst='postinstall', **kwargs):
    fresh_dir(SCRIPTS_DIR)
    fresh_dir(PACKAGE_ROOT)
    move_script(join(OSX_DIR, src), join(SCRIPTS_DIR, dst), info, **kwargs)
    pkgbuild(
        name,
        identifier=info.get("reverse_domain_identifier"),
        install_location=info.get("default_location_pkg"),
    )
    rm_rf(SCRIPTS_DIR)


def create(info, verbose=False):
    global CACHE_DIR, PACKAGE_ROOT, PACKAGES_DIR, SCRIPTS_DIR

    CACHE_DIR = info['_download_dir']
    SCRIPTS_DIR = join(CACHE_DIR, "scripts")
    PACKAGE_ROOT = join(CACHE_DIR, "package_root")
    PACKAGES_DIR = join(CACHE_DIR, "built_pkgs")

    fresh_dir(PACKAGES_DIR)
    prefix = join(PACKAGE_ROOT, info.get("pkg_name", info['name']).lower())

    # See http://stackoverflow.com/a/11487658/161801 for how all this works.

    # The main package contains the prepopulated package cache, the modified
    # conda-meta metadata staged into pkgs/conda-meta, and conda.exe
    fresh_dir(PACKAGE_ROOT)
    fresh_dir(SCRIPTS_DIR)
    pkgs_dir = join(prefix, 'pkgs')
    os.makedirs(pkgs_dir)
    preconda.write_files(info, pkgs_dir)
    preconda.copy_extra_files(info, prefix)

    all_dists = info["_dists"].copy()
    for env_info in info.get("_extra_envs_info", {}).values():
        all_dists += env_info["_dists"]
    all_dists = list({dist: None for dist in all_dists})  # de-duplicate
    for dist in all_dists:
        os.link(join(CACHE_DIR, dist), join(pkgs_dir, dist))

    shutil.copyfile(info['_conda_exe'], join(prefix, "conda.exe"))

    # Sign conda-standalone so it can pass notarization
    notarization_identity_name = info.get('notarization_identity_name')
    if notarization_identity_name:
        with NamedTemporaryFile(suffix=".plist", delete=False) as f:
            plist = {
                "com.apple.security.cs.allow-jit": True,
                "com.apple.security.cs.allow-unsigned-executable-memory": True,
                "com.apple.security.cs.disable-executable-page-protection": True,
                "com.apple.security.cs.disable-library-validation": True,
                "com.apple.security.cs.allow-dyld-environment-variables": True,
            }
            plist_dump(plist, f)
        check_call(
            [   
                # hardcode to system location to avoid accidental clobber in PATH
                "/usr/bin/codesign",  
                "--verbose",
                '--sign', notarization_identity_name,
                "--prefix", info.get("reverse_domain_identifier", info['name']),
                "--options", "runtime",
                "--force",
                "--entitlements", f.name,
                join(prefix, "conda.exe"),
            ]
        )
        os.unlink(f.name)

    # This script checks to see if the install location already exists
    # Not to be confused with the user-provided pre_install!
    move_script(join(OSX_DIR, 'preinstall.sh'), join(SCRIPTS_DIR, 'preinstall'), info)
    if info.get('pre_install'):
        move_script(
            abspath(info['pre_install']),
            join(pkgs_dir, 'user_preinstall'),
            info, 
            ensure_shebang=True,
        )
    # This script performs the full installation
    move_script(join(OSX_DIR, 'post_extract.sh'), join(SCRIPTS_DIR, 'postinstall'), info)
    pkgbuild_main(info)
    names = ['main']

    # The next four packages contain nothing but scripts to execute a
    # particular optional task. The Mac installer GUI will allow each of
    # these scripts to be enabled or disabled by the user in the GUI
    # The user-supplied pre-install script
    # The user-supplied post-install script
    if info.get('post_install'):
        pkgbuild_script(
            'postinstall', 
            info, 
            abspath(info['post_install']), 
            ensure_shebang=True, 
            ensure_vars=True,
        )
        names.append('postinstall')
    # The script to run conda init
    pkgbuild_script('pathupdate', info, 'update_path.sh')
    names.append('pathupdate')
    # The script to clear the package cache
    pkgbuild_script('cacheclean', info, 'clean_cache.sh')
    names.append('cacheclean')

    # The default distribution file needs to be modified, so we create
    # it to a temporary location, edit it, and supply it to the final call.
    xml_path = join(PACKAGES_DIR, 'distribution.xml')
    # hardcode to system location to avoid accidental clobber in PATH
    args = ["/usr/bin/productbuild", "--synthesize"]
    for name in names:
        args.extend(['--package', join(PACKAGES_DIR, "%s.pkg" % name)])
    args.append(xml_path)
    check_call(args)
    modify_xml(xml_path, info)

    identity_name = info.get('signing_identity_name')
    check_call([
        "/usr/bin/productbuild",
        "--distribution", xml_path,
        "--package-path", PACKAGES_DIR,
        "--identifier", info.get("reverse_domain_identifier", info['name']),
        "tmp.pkg" if identity_name else info['_outpath']
    ])
    if identity_name:
        check_call([
            # hardcode to system location to avoid accidental clobber in PATH
            '/usr/bin/productsign', '--sign', identity_name,
            "tmp.pkg",
            info['_outpath'],
        ])
        os.unlink("tmp.pkg")

    print("done")<|MERGE_RESOLUTION|>--- conflicted
+++ resolved
@@ -245,11 +245,8 @@
     data = data.replace('__NAME__', info['name'])
     data = data.replace('__CHANNELS__', ','.join(get_final_channels(info)))
     data = data.replace('__WRITE_CONDARC__', '\n'.join(add_condarc(info)))
-<<<<<<< HEAD
     data = data.replace('__PLAT__', info['_platform'])
-=======
     data = data.replace('__PROGRESS_NOTIFICATIONS__', str(info.get('progress_notifications')))
->>>>>>> bc5e6fc6
 
     default_path_exists_error_text = (
         "'{CHOSEN_PATH}' already exists. Please, relaunch the installer and "
