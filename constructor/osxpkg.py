import logging
import os
import shutil
import sys
import xml.etree.ElementTree as ET
from os.path import abspath, dirname, exists, isdir, join
from pathlib import Path
from plistlib import dump as plist_dump
from tempfile import NamedTemporaryFile

from . import preconda
from .conda_interface import conda_context
from .construct import ns_platform, parse
from .imaging import write_images
from .utils import (
    add_condarc,
    approx_size_kb,
<<<<<<< HEAD
=======
    explained_check_call,
>>>>>>> 8e65a5df
    fill_template,
    get_final_channels,
    preprocess,
    rm_rf,
<<<<<<< HEAD
    shortcuts_flags,
=======
>>>>>>> 8e65a5df
)

OSX_DIR = join(dirname(__file__), "osx")
CACHE_DIR = PACKAGE_ROOT = PACKAGES_DIR = SCRIPTS_DIR = None

logger = logging.getLogger(__name__)


def calculate_install_dir(yaml_file, subdir=None):
    contents = parse(yaml_file, subdir or conda_context.subdir)
    if contents.get("installer_type") == "sh":
        return contents["name"]
    name = contents.get("pkg_name") or contents["name"]
    location = contents.get("default_location_pkg")
    if location:
        return f"{location}/{name}"
    return name


def write_readme(dst, info):

    src = join(OSX_DIR, 'readme_header.rtf')
    with open(src) as fi:
        data = fi.read()

    # This is necessary for when installing on case-sensitive macOS filesystems.
    data = data.replace('__NAME_LOWER__', info.get("pkg_name", info['name']).lower())
    data = data.replace('__NAME__', info['name'])
    data = data.replace('__VERSION__', info['version'])

    with open(dst, 'w') as f:
        f.write(data)

        all_dists = info["_dists"].copy()
        for env_info in info.get("_extra_envs_info", {}).values():
            all_dists += env_info["_dists"]
        all_dists = list({dist: None for dist in all_dists})  # de-duplicate

        # TODO: Split output by env name
        for dist in sorted(all_dists):
            if dist.startswith('_'):
                continue
            f.write("{\\listtext\t\n\\f1 \\uc0\\u8259 \n\\f0 \t}%s %s\\\n" %
                    tuple(dist.rsplit('-', 2)[:2]))
        f.write('}')


def _detect_mimetype(path: str):
    extension = Path(path).suffix.lower().strip(".")
    if extension == "rtf":
        return "richtext/rtf"
    if extension in ("html", "htm"):
        return "text/html"
    # we assume it's plain text
    return "text/plain"


def modify_xml(xml_path, info):
    # See
    # http://developer.apple.com/library/mac/#documentation/DeveloperTools/Reference/DistributionDefinitionRef/Chapters/Distribution_XML_Ref.html#//apple_ref/doc/uid/TP40005370-CH100-SW20
    # for all the options you can put here.

    tree = ET.parse(xml_path)
    root = tree.getroot()

    title = ET.Element('title')
    title.text = f"{info['name']} {info['version']}"
    root.append(title)

    license = ET.Element('license', file=info.get('license_file',
                                                  'No license'))
    root.append(license)

    # -- BACKGROUND -- #
    # Default setting for the background was using Anaconda's logo
    # located at ./osx/MacInstaller.png. If `welcome_image` or
    # `welcome_image_text` are not provided, this will still happen.
    # However, if the user provides one of those, we will use that instead.
    # If no background is desired, set `welcome_image` to None
    if "welcome_image" in info:
        if not info["welcome_image"]:
            background_path = None
        else:
            write_images(info, PACKAGES_DIR, os="osx")
            background_path = os.path.join(PACKAGES_DIR, "welcome.png")
    elif "welcome_image_text" in info:
        write_images(info, PACKAGES_DIR, os="osx")
        background_path = os.path.join(PACKAGES_DIR, "welcome.png")
    else:
        # Default to Anaconda's logo if the keys above were not specified
        background_path = join(OSX_DIR, 'MacInstaller.png')

    if background_path:
        logger.info("Using background image: %s", background_path)
        for key in ("background", "background-darkAqua"):
            background = ET.Element(key,
                                    file=background_path,
                                    scaling='proportional',
                                    alignment='center')
            root.append(background)

    # -- WELCOME -- #
    # The endswith .nsi is for windows specifically.  The nsi script will add in
    # welcome pages if added.
    if "welcome_file" in info and not info["welcome_file"].endswith(".nsi"):
        welcome_path = info["welcome_file"]
    elif "welcome_text" in info and info["welcome_text"]:
        welcome_path = join(PACKAGES_DIR, "welcome.txt")
        with open(welcome_path, "w") as f:
            f.write(info["welcome_text"])
    else:
        welcome_path = None
        if info.get("welcome_file", "").endswith(".nsi"):
            logger.info("Warning: NSI welcome_file, %s, is ignored.", info['welcome_file'])

    if welcome_path:
        welcome = ET.Element(
            'welcome', file=welcome_path,
            attrib={'mime-type': _detect_mimetype(welcome_path)}
        )
        root.append(welcome)

    # -- CONCLUSION -- #
    # The endswith .nsi is for windows specifically.  The nsi script will add in
    # conclusion pages if added.
    if "conclusion_file" in info and not info["conclusion_file"].endswith(".nsi"):
        conclusion_path = info["conclusion_file"]
    elif "conclusion_text" in info:
        if not info["conclusion_text"]:
            conclusion_path = None
        else:
            conclusion_path = join(PACKAGES_DIR, "conclusion.txt")
            with open(conclusion_path, "w") as f:
                f.write(info["conclusion_text"])
    else:
        conclusion_path = join(OSX_DIR, 'acloud.rtf')
        if info.get("conclusion_file", "").endswith(".nsi"):
            logger.warning("NSI conclusion_file '%s' is ignored.", info['conclusion_file'])
    if conclusion_path:
        conclusion = ET.Element(
            'conclusion', file=conclusion_path,
            attrib={'mime-type': _detect_mimetype(conclusion_path)}
        )
        root.append(conclusion)
    # when not provided, conclusion defaults to a system message

    # -- README -- #
    if "readme_file" in info:
        readme_path = info["readme_file"]
    elif "readme_text" in info:
        if not info["readme_text"]:
            readme_path = None
        else:
            readme_path = join(PACKAGES_DIR, "readme.txt")
            with open(readme_path, "w") as f:
                f.write(info["readme_text"])
    else:
        readme_path = join(PACKAGES_DIR, "readme.rtf")
        write_readme(readme_path, info)

    if readme_path:
        readme = ET.Element(
            'readme', file=readme_path,
            attrib={'mime-type': _detect_mimetype(readme_path)}
        )
        root.append(readme)

    # See below for an explanation of the consequences of this
    # customLocation value.
    for options in root.findall('options'):
        options.set('customize', 'allow')
        options.set('customLocation', '/')

    # By default, the package builder puts all of our options under
    # a single master choice. This deletes that master choice and
    # allows the user to see all options without effort.
    for choices_outline in root.findall('choices-outline'):
        [child] = list(choices_outline)
        choices_outline.extend(list(child))
        choices_outline.remove(child)

    menu_packages = info.get('menu_packages', True)
    for path_choice in root.findall('choice'):
        ident = path_choice.get('id')
        if ident == 'default':
            root.remove(path_choice)
        elif ident.endswith('prepare_installation'):
            path_choice.set('visible', 'true')
            path_choice.set('title', 'Install {}'.format(info['name']))
            path_choice.set('enabled', 'false')
        elif ident.endswith('run_installation'):
            # We leave this one out on purpose! The user does not need to
            # know we separated the installation in two steps to accommodate
            # for the pre-install scripts optionality
            path_choice.set('visible', 'false')
            path_choice.set('title', 'Apply {}'.format(info['name']))
            path_choice.set('enabled', 'false')
        elif ident.endswith('shortcuts') and menu_packages:
            # Show this option if menu_packages was set to a non-empty value
            # or if the option was not set at all. We don't show the option
            # menu_packages was set to an empty list!
            path_choice.set('visible', 'true')
            path_choice.set('title', "Create shortcuts")
            path_choice.set('enabled', 'true')
            descr = "Create shortcuts for compatible packages"
            menu_packages = info.get("menu_packages")
            if isinstance(menu_packages, (list, tuple)):
                descr += f" ({', '.join(menu_packages)})"
            path_choice.set('description', descr)
        elif ident.endswith('user_pre_install') and info.get('pre_install_desc'):
            path_choice.set('visible', 'true')
            path_choice.set('title', "Run the pre-install script")
            path_choice.set('description', ' '.join(info['pre_install_desc'].split()))
        elif ident.endswith('user_post_install') and info.get('post_install_desc'):
            path_choice.set('visible', 'true')
            path_choice.set('title', "Run the post-install script")
            path_choice.set('description', ' '.join(info['post_install_desc'].split()))
        elif ident.endswith('pathupdate'):
            has_conda = info.get('_has_conda', True)
            path_choice.set('visible', 'true' if has_conda else 'false')
            path_choice.set('start_selected', 'true' if has_conda and info.get(
                'initialize_by_default', True) else 'false')
            path_choice.set('title', "Add conda initialization to the shell")
            path_description = """
            If this box is checked, conda will be automatically activated in your
            preferred shell on startup. This will change the command prompt when
            activated. If your prefer that conda's base environment not be activated
            on startup, run `conda config --set auto_activate_base false`. You can
            undo this by running `conda init --reverse ${SHELL}`.
            If unchecked, you must this initialization yourself or activate the
            environment manually for each shell in which you wish to use it."""
            path_choice.set('description', ' '.join(path_description.split()))
        elif ident.endswith('cacheclean'):
            path_choice.set('visible', 'true')
            path_choice.set('title', "Clear the package cache")
            path_choice.set('start_selected', 'false' if info.get('keep_pkgs') else 'true')
            cache_size_mb = approx_size_kb(info, "tarballs") // 1024
            size_text = f"~{cache_size_mb}MB" if cache_size_mb > 0 else "some space"
            path_description = f"""
            If this box is checked, the package cache will be cleaned after the
            installer is complete, reclaiming {size_text}. If unchecked, the
            package cache contents will be preserved.
            """
            path_choice.set('description', ' '.join(path_description.split()))

    # The "customLocation" option is set above to "/", which
    # means that the installer defaults to the following locations:
    # - Install for all users: /<name>
    # - Install for this user: /Users/<username>/<name>
    # - Install on a specific disk: /<custom_root>/<name>
    # On modern Mac systems, installing in root is not allowed. So
    # we remove this option by not supplying enable_localSystem
    # below. Alternatively, we could have chosen not to set the
    # value of customLocation and we would have obtained this:
    # - Install for all users: /Applications/<name>
    # - Install for this user: /Users/<username>/Applications/<name>
    # - Install on a specific disk: /<custom_root>/<name>
    # We have chosen not to do this so that this installer
    # produces the same results as a shell install.
    domains = ET.Element('domains',
                         enable_anywhere='true',
                         enable_currentUserHome='true')
    root.append(domains)
    tree.write(xml_path)


def move_script(src, dst, info, ensure_shebang=False, user_script_type=None):
    """
    Fill template scripts checks_before_install.sh, prepare_installation.sh and others,
    and move them to the installer workspace.
    """
    assert user_script_type in (None, "pre_install", "post_install")
    with open(src) as fi:
        data = fi.read()

    # ppd hosts the conditions for the #if/#else/#endif preprocessors on scripts
    ppd = ns_platform(info['_platform'])
    ppd['check_path_spaces'] = bool(info.get("check_path_spaces", True))

    # This is necessary for when installing on case-sensitive macOS filesystems.
    pkg_name_lower = info.get("pkg_name", info['name']).lower()
    default_path_exists_error_text = (
        "'{CHOSEN_PATH}' already exists. Please, relaunch the installer and "
        "choose another location in the Destination Select step."
    )
    path_exists_error_text = info.get(
        "install_path_exists_error_text", default_path_exists_error_text
    ).format(CHOSEN_PATH=f"$2/{pkg_name_lower}")
    replace = {
        'NAME': info['name'],
        'NAME_LOWER': pkg_name_lower,
        'VERSION': info['version'],
        'PLAT': info['_platform'],
        'CHANNELS': ','.join(get_final_channels(info)),
        'WRITE_CONDARC': '\n'.join(add_condarc(info)),
        'PATH_EXISTS_ERROR_TEXT': path_exists_error_text,
        'PROGRESS_NOTIFICATIONS': str(info.get('progress_notifications', False)),
        'PRE_OR_POST': user_script_type or '__PRE_OR_POST__',
        'CONSTRUCTOR_VERSION': info['CONSTRUCTOR_VERSION'],
        'SHORTCUTS': shortcuts_flags(info),
    }
    data = preprocess(data, ppd)
    data = fill_template(data, replace)

    with open(dst, 'w') as fo:
        if (
            ensure_shebang
            and os.path.splitext(dst)[1] in ('', '.sh')
            and not data.startswith(("#!/bin/bash", "#!/bin/sh"))
        ):
            # Shell scripts provided by the user require a shebang, otherwise it
            # will fail to start with error posix_spawn 8
            # We only handle shell scripts this way
            fo.write("#!/bin/bash\n")
        fo.write(data)
    os.chmod(dst, 0o755)


def fresh_dir(dir_path):
    rm_rf(dir_path)
    assert not exists(dir_path)
    os.mkdir(dir_path)


def pkgbuild(name, identifier=None, version=None, install_location=None):
    "see `man pkgbuild` for the meaning of optional arguments"
    if identifier is None:
        identifier = "io.continuum"
    args = [
        "pkgbuild",
        "--root", PACKAGE_ROOT,
        "--identifier", "%s.pkg.%s" % (identifier, name),
        "--ownership", "preserve",
    ]

    if isdir(SCRIPTS_DIR) and os.listdir(SCRIPTS_DIR):
        args += ["--scripts", SCRIPTS_DIR]
    if version:
        args += ["--version", version]
    if install_location is not None:
        args += ["--install-location", install_location]
    output = os.path.join(PACKAGES_DIR, f"{name}.pkg")
    args += [output]
    explained_check_call(args)
    return output


def pkgbuild_prepare_installation(info):
    pkg = pkgbuild(
        "prepare_installation",
        identifier=info.get("reverse_domain_identifier"),
        version=info["version"],
        install_location=info.get("default_location_pkg"),
    )

    approx_pkgs_size_kb = approx_size_kb(info, "pkgs")
    if approx_pkgs_size_kb <= 0:
        return pkg

    # We need to patch the estimated install size because it's initially
    # set to the sum of the compressed tarballs, which is not representative
    try:
        # expand to apply patches
        explained_check_call(["pkgutil", "--expand", pkg, f"{pkg}.expanded"])
        payload_xml = os.path.join(f"{pkg}.expanded", "PackageInfo")
        tree = ET.parse(payload_xml)
        root = tree.getroot()
        payload = root.find("payload")
        payload.set("installKBytes", str(approx_pkgs_size_kb))
        tree.write(payload_xml)
        # repack
        explained_check_call(["pkgutil", "--flatten", f"{pkg}.expanded", pkg])
        return pkg
    finally:
        shutil.rmtree(f"{pkg}.expanded")


def pkgbuild_script(name, info, src, dst='postinstall', **kwargs):
    fresh_dir(SCRIPTS_DIR)
    fresh_dir(PACKAGE_ROOT)
    move_script(join(OSX_DIR, src), join(SCRIPTS_DIR, dst), info, **kwargs)
    pkgbuild(
        name,
        identifier=info.get("reverse_domain_identifier"),
        install_location=info.get("default_location_pkg"),
    )
    rm_rf(SCRIPTS_DIR)


def create(info, verbose=False):
    # Do some configuration checks
    if info.get("check_path_spaces", True) is True:
        for key in "default_location_pkg", "pkg_name":
            if " " in info.get(key, ""):
                sys.exit(
                    f"ERROR: 'check_path_spaces' is enabled, but '{key}' "
                    "contains spaces. This will always result in a failed "
                    "installation! Aborting!"
                )

    global CACHE_DIR, PACKAGE_ROOT, PACKAGES_DIR, SCRIPTS_DIR

    CACHE_DIR = info['_download_dir']
    SCRIPTS_DIR = join(CACHE_DIR, "scripts")
    PACKAGE_ROOT = join(CACHE_DIR, "package_root")
    PACKAGES_DIR = join(CACHE_DIR, "built_pkgs")

    fresh_dir(PACKAGES_DIR)
    prefix = join(PACKAGE_ROOT, info.get("pkg_name", info['name']).lower())

    # We need to split tasks in sub-PKGs so the GUI allows the user to enable/disable
    # the ones marked as optional. Optionality is controlled in modify_xml() by
    # patching the XML blocks corresponding to each sub-PKG name.
    # See http://stackoverflow.com/a/11487658/161801 for how all this works.

    # 1. Prepare installation
    # The 'prepare_installation' package contains the prepopulated package cache, the modified
    # conda-meta metadata staged into pkgs/conda-meta, conda.exe,
    # Optionally, extra files and the user-provided scripts.
    # We first populate PACKAGE_ROOT with everything needed, and then run pkg build on that dir
    fresh_dir(PACKAGE_ROOT)
    fresh_dir(SCRIPTS_DIR)
    pkgs_dir = join(prefix, 'pkgs')
    os.makedirs(pkgs_dir)
    preconda.write_files(info, pkgs_dir)
    preconda.copy_extra_files(info.get("extra_files", []), prefix)
    # These are the user-provided scripts, maybe patched to have a shebang
    # They will be called by a wrapping script added later, if present
    if info.get('pre_install'):
        move_script(
            abspath(info['pre_install']),
            abspath(join(pkgs_dir, 'user_pre_install')),
            info,
            ensure_shebang=True,
        )
    if info.get('post_install'):
        move_script(
            abspath(info['post_install']),
            abspath(join(pkgs_dir, 'user_post_install')),
            info,
            ensure_shebang=True,
        )

    all_dists = info["_dists"].copy()
    for env_info in info.get("_extra_envs_info", {}).values():
        all_dists += env_info["_dists"]
    all_dists = list({dist: None for dist in all_dists})  # de-duplicate
    for dist in all_dists:
        os.link(join(CACHE_DIR, dist), join(pkgs_dir, dist))

    shutil.copyfile(info['_conda_exe'], join(prefix, "conda.exe"))

    # Sign conda-standalone so it can pass notarization
    notarization_identity_name = info.get('notarization_identity_name')
    if notarization_identity_name:
        with NamedTemporaryFile(suffix=".plist", delete=False) as f:
            plist = {
                "com.apple.security.cs.allow-jit": True,
                "com.apple.security.cs.allow-unsigned-executable-memory": True,
                "com.apple.security.cs.disable-executable-page-protection": True,
                "com.apple.security.cs.disable-library-validation": True,
                "com.apple.security.cs.allow-dyld-environment-variables": True,
            }
            plist_dump(plist, f)
        explained_check_call(
            [
                # hardcode to system location to avoid accidental clobber in PATH
                "/usr/bin/codesign",
                "--verbose",
                '--sign', notarization_identity_name,
                "--prefix", info.get("reverse_domain_identifier", info['name']),
                "--options", "runtime",
                "--force",
                "--entitlements", f.name,
                join(prefix, "conda.exe"),
            ]
        )
        os.unlink(f.name)

    # This script checks to see if the install location already exists and/or contains spaces
    # Not to be confused with the user-provided pre_install!
    move_script(join(OSX_DIR, 'checks_before_install.sh'), join(SCRIPTS_DIR, 'preinstall'), info)
    # This script populates the cache, mainly
    move_script(join(OSX_DIR, 'prepare_installation.sh'), join(SCRIPTS_DIR, 'postinstall'), info)
    pkgbuild_prepare_installation(info)
    names = ['prepare_installation']

    # 2. (Optional) Run user-provided pre-install script
    # The preinstall script is run _after_ the tarballs have been extracted!
    if info.get('pre_install'):
        pkgbuild_script(
            'user_pre_install', info, 'run_user_script.sh', user_script_type='pre_install'
        )
        names.append('user_pre_install')

    # pre-3. Enable or disable shortcuts creation
    if info['_enable_shortcuts']:
        pkgbuild_script('shortcuts', info, 'check_shortcuts.sh')
        names.append('shortcuts')

    # 3. Run the installation
    # This script-only package will run conda to link and install the packages
    pkgbuild_script('run_installation', info, 'run_installation.sh')
    names.append('run_installation')

    # 4. The user-supplied post-install script
    if info.get('post_install'):
        pkgbuild_script(
            'user_post_install', info, 'run_user_script.sh', user_script_type='post_install'
        )
        names.append('user_post_install')

    # 5. The script to run conda init
    if info.get('initialize_conda', True):
        pkgbuild_script('pathupdate', info, 'update_path.sh')
        names.append('pathupdate')

    # 6. The script to clear the package cache
    if not info.get('keep_pkgs'):
        pkgbuild_script('cacheclean', info, 'clean_cache.sh')
        names.append('cacheclean')

    # The default distribution file needs to be modified, so we create
    # it to a temporary location, edit it, and supply it to the final call.
    xml_path = join(PACKAGES_DIR, 'distribution.xml')
    # hardcode to system location to avoid accidental clobber in PATH
    args = ["/usr/bin/productbuild", "--synthesize"]
    for name in names:
        args.extend(['--package', join(PACKAGES_DIR, "%s.pkg" % name)])
    args.append(xml_path)
    explained_check_call(args)
    modify_xml(xml_path, info)

    identity_name = info.get('signing_identity_name')
    explained_check_call([
        "/usr/bin/productbuild",
        "--distribution", xml_path,
        "--package-path", PACKAGES_DIR,
        "--identifier", info.get("reverse_domain_identifier", info['name']),
        "tmp.pkg" if identity_name else info['_outpath']
    ])
    if identity_name:
        explained_check_call([
            # hardcode to system location to avoid accidental clobber in PATH
            '/usr/bin/productsign', '--sign', identity_name,
            "tmp.pkg",
            info['_outpath'],
        ])
        os.unlink("tmp.pkg")

    logger.info("done")<|MERGE_RESOLUTION|>--- conflicted
+++ resolved
@@ -15,18 +15,12 @@
 from .utils import (
     add_condarc,
     approx_size_kb,
-<<<<<<< HEAD
-=======
     explained_check_call,
->>>>>>> 8e65a5df
     fill_template,
     get_final_channels,
     preprocess,
     rm_rf,
-<<<<<<< HEAD
     shortcuts_flags,
-=======
->>>>>>> 8e65a5df
 )
 
 OSX_DIR = join(dirname(__file__), "osx")
