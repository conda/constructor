--- conflicted
+++ resolved
@@ -6,15 +6,10 @@
 from pathlib import Path
 from plistlib import dump as plist_dump
 from tempfile import NamedTemporaryFile
-from textwrap import dedent
-
-import constructor.preconda as preconda
-<<<<<<< HEAD
-from constructor.utils import add_condarc, get_final_channels, rm_rf, shortcuts_flags
-=======
-from constructor.imaging import write_images
-from constructor.utils import add_condarc, get_final_channels, rm_rf, approx_size_kb
->>>>>>> 416127b0
+
+from . import preconda
+from .imaging import write_images
+from .utils import add_condarc, get_final_channels, rm_rf, approx_size_kb, shortcuts_flags
 
 
 OSX_DIR = join(dirname(__file__), "osx")
@@ -260,10 +255,8 @@
     data = data.replace('__NAME__', info['name'])
     data = data.replace('__CHANNELS__', ','.join(get_final_channels(info)))
     data = data.replace('__WRITE_CONDARC__', '\n'.join(add_condarc(info)))
-<<<<<<< HEAD
+    data = data.replace('__PLAT__', info['_platform'])
     data = data.replace('__SHORTCUTS__', shortcuts_flags(info))
-=======
-    data = data.replace('__PLAT__', info['_platform'])
     data = data.replace('__PROGRESS_NOTIFICATIONS__', str(info.get('progress_notifications')))
     # Is this a user-provided script?
     if user_script_type == "pre_install":
@@ -279,7 +272,6 @@
         "install_path_exists_error_text", default_path_exists_error_text
     ).format(CHOSEN_PATH=f"$2/{pkg_name_lower}")
     data = data.replace('__PATH_EXISTS_ERROR_TEXT__', path_exists_error_text)
->>>>>>> 416127b0
 
     with open(dst, 'w') as fo:
         if (
@@ -382,16 +374,11 @@
     # patching the XML blocks corresponding to each sub-PKG name.
     # See http://stackoverflow.com/a/11487658/161801 for how all this works.
 
-<<<<<<< HEAD
-    # The main package contains the prepopulated package cache, the modified
-    # conda-meta metadata staged into pkgs/conda-meta, and _conda.exe
-=======
     # 1. Prepare installation
     # The 'prepare_installation' package contains the prepopulated package cache, the modified
     # conda-meta metadata staged into pkgs/conda-meta, conda.exe,
     # Optionally, extra files and the user-provided scripts.
     # We first populate PACKAGE_ROOT with everything needed, and then run pkg build on that dir
->>>>>>> 416127b0
     fresh_dir(PACKAGE_ROOT)
     fresh_dir(SCRIPTS_DIR)
     pkgs_dir = join(prefix, 'pkgs')
@@ -421,20 +408,6 @@
     all_dists = list({dist: None for dist in all_dists})  # de-duplicate
     for dist in all_dists:
         os.link(join(CACHE_DIR, dist), join(pkgs_dir, dist))
-<<<<<<< HEAD
-    shutil.copyfile(info['_conda_exe'], join(prefix, "_conda.exe"))
-    # This script checks to see if the install location already exists
-    move_script(join(OSX_DIR, 'preinstall.sh'), join(SCRIPTS_DIR, 'preinstall'), info)
-    # This script performs the full installation
-    move_script(join(OSX_DIR, 'post_extract.sh'), join(SCRIPTS_DIR, 'postinstall'), info)
-    pkgbuild('main')
-    names = ['main']
-
-    # The next three packages contain nothing but scripts to execute a
-    # particular optional task. The Mac installer GUI will allow each of
-    # these scripts to be enabled or disabled by the user in the GUI
-    # The user-supplied post-install script
-=======
 
     shutil.copyfile(info['_conda_exe'], join(prefix, "conda.exe"))
 
@@ -487,7 +460,6 @@
     names.append('run_installation')
 
     # 4. The user-supplied post-install script
->>>>>>> 416127b0
     if info.get('post_install'):
         pkgbuild_script(
             'user_post_install', info, 'run_user_script.sh', user_script_type='post_install'
