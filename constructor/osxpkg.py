"""
Logic to build PKG installers for macOS.
"""

from __future__ import annotations

import logging
import os
import shlex
import shutil
import subprocess
import sys
import xml.etree.ElementTree as ET
from pathlib import Path
from plistlib import dump as plist_dump
from tempfile import NamedTemporaryFile

from . import preconda
from .conda_interface import conda_context
from .construct import ns_platform, parse
from .imaging import write_images
from .jinja import render_template
from .signing import CodeSign
from .utils import (
    add_condarc,
    approx_size_kb,
    copy_conda_exe,
    explained_check_call,
    get_final_channels,
    parse_virtual_specs,
    rm_rf,
    shortcuts_flags,
)

OSX_DIR = (Path(__file__).parent / "osx").resolve()
CACHE_DIR = PACKAGE_ROOT = PACKAGES_DIR = SCRIPTS_DIR = None

logger = logging.getLogger(__name__)


def calculate_install_dir(yaml_file, subdir=None):
    contents = parse(yaml_file, subdir or conda_context.subdir)
    if contents.get("installer_type") == "sh":
        return contents["name"]
    name = contents.get("pkg_name") or contents["name"]
    location = contents.get("default_location_pkg")
    if location:
        return f"{location}/{name}"
    return name


def write_readme(dst, info):
    src = OSX_DIR / "readme_header.rtf"
    data = src.read_text()

    # This is necessary for when installing on case-sensitive macOS filesystems.
    data = data.replace("__NAME_LOWER__", info.get("pkg_name", info["name"]).lower())
    data = data.replace("__NAME__", info["name"])
    data = data.replace("__VERSION__", info["version"])

    with open(dst, "w") as f:
        f.write(data)

        all_dists = info["_dists"].copy()
        for env_info in info.get("_extra_envs_info", {}).values():
            all_dists += env_info["_dists"]
        all_dists = list({dist: None for dist in all_dists})  # de-duplicate

        # TODO: Split output by env name
        for dist in sorted(all_dists):
            if dist.startswith("_"):
                continue
            f.write(
                "{\\listtext\t\n\\f1 \\uc0\\u8259 \n\\f0 \t}%s %s\\\n"
                % tuple(dist.rsplit("-", 2)[:2])
            )
        f.write("}")


def _detect_mimetype(path: str):
    extension = Path(path).suffix.lower().strip(".")
    if extension == "rtf":
        return "richtext/rtf"
    if extension in ("html", "htm"):
        return "text/html"
    # we assume it's plain text
    return "text/plain"


def modify_xml(xml_path, info):
    # See
    # http://developer.apple.com/library/mac/#documentation/DeveloperTools/Reference/DistributionDefinitionRef/Chapters/Distribution_XML_Ref.html#//apple_ref/doc/uid/TP40005370-CH100-SW20
    # for all the options you can put here.

    tree = ET.parse(xml_path)
    root = tree.getroot()

    title = ET.Element("title")
    title.text = f"{info['name']} {info['version']}"
    root.append(title)

    license = ET.Element("license", file=str(info.get("license_file", "No license")))
    root.append(license)

    # -- BACKGROUND -- #
    # Default setting for the background was using Anaconda's logo
    # located at ./osx/MacInstaller.png. If `welcome_image` or
    # `welcome_image_text` are not provided, this will still happen.
    # However, if the user provides one of those, we will use that instead.
    # If no background is desired, set `welcome_image` to None
    if "welcome_image" in info:
        if not info["welcome_image"]:
            background_path = None
        else:
            write_images(info, PACKAGES_DIR, os="osx")
            background_path = PACKAGES_DIR / "welcome.png"
    elif "welcome_image_text" in info:
        write_images(info, PACKAGES_DIR, os="osx")
        background_path = PACKAGES_DIR / "welcome.png"
    else:
        # Default to Anaconda's logo if the keys above were not specified
        background_path = OSX_DIR / "MacInstaller.png"

    if background_path:
        logger.info("Using background image: %s", background_path)
        for key in ("background", "background-darkAqua"):
            background = ET.Element(
                key, file=str(background_path), scaling="proportional", alignment="center"
            )
            root.append(background)

    # -- WELCOME -- #
    # The endswith .nsi is for windows specifically.  The nsi script will add in
    # welcome pages if added.
    if "welcome_file" in info and not info["welcome_file"].endswith(".nsi"):
        welcome_path = info["welcome_file"]
    elif "welcome_text" in info and info["welcome_text"]:
        welcome_path = PACKAGES_DIR / "welcome.txt"
        welcome_path.write_text(info["welcome_text"])
    else:
        welcome_path = None
        if info.get("welcome_file", "").endswith(".nsi"):
            logger.info("Warning: NSI welcome_file, %s, is ignored.", info["welcome_file"])

    if welcome_path:
        welcome = ET.Element(
            "welcome", file=str(welcome_path), attrib={"mime-type": _detect_mimetype(welcome_path)}
        )
        root.append(welcome)

    # -- CONCLUSION -- #
    # The endswith .nsi is for windows specifically.  The nsi script will add in
    # conclusion pages if added.
    if "conclusion_file" in info and not info["conclusion_file"].endswith(".nsi"):
        conclusion_path = info["conclusion_file"]
    elif "conclusion_text" in info:
        if not info["conclusion_text"]:
            conclusion_path = None
        else:
            conclusion_path = PACKAGES_DIR / "conclusion.txt"
            conclusion_path.write_text(info["conclusion_text"])
    else:
        conclusion_path = OSX_DIR / "acloud.rtf"
        if info.get("conclusion_file", Path()).name.endswith(".nsi"):
            logger.warning("NSI conclusion_file '%s' is ignored.", info["conclusion_file"])
    if conclusion_path:
        conclusion = ET.Element(
            "conclusion",
            file=str(conclusion_path),
            attrib={"mime-type": _detect_mimetype(conclusion_path)},
        )
        root.append(conclusion)
    # when not provided, conclusion defaults to a system message

    # -- README -- #
    if "readme_file" in info:
        readme_path = info["readme_file"]
    elif "readme_text" in info:
        if not info["readme_text"]:
            readme_path = None
        else:
            readme_path = PACKAGES_DIR / "readme.txt"
            readme_path.write_text(info["readme_text"])
    else:
        readme_path = PACKAGES_DIR / "readme.rtf"
        write_readme(readme_path, info)

    if readme_path:
        readme = ET.Element(
            "readme", file=str(readme_path), attrib={"mime-type": _detect_mimetype(readme_path)}
        )
        root.append(readme)

    # -- __osx virtual package checks -- #
    # Reference: https://developer.apple.com/library/archive/documentation/DeveloperTools/Reference/DistributionDefinitionRef/Chapters/Distribution_XML_Ref.html
    osx_versions = parse_virtual_specs(info).get("__osx")
    if osx_versions:
        if "min" not in osx_versions:
            raise ValueError("Specifying __osx requires a lower bound with `>=`")
        allowed_os_versions = ET.Element("allowed-os-versions")
        allowed_os_versions.append(ET.Element("os-version", osx_versions))
        volume_check = ET.Element("volume-check")
        volume_check.append(allowed_os_versions)
        root.append(volume_check)

    # See below for an explanation of the consequences of this
    # customLocation value.
    for options in root.findall("options"):
        options.set("customize", "allow")
        options.set("customLocation", "/")

    # By default, the package builder puts all of our options under
    # a single master choice. This deletes that master choice and
    # allows the user to see all options without effort.
    for choices_outline in root.findall("choices-outline"):
        [child] = list(choices_outline)
        choices_outline.extend(list(child))
        choices_outline.remove(child)

    for path_choice in root.findall("choice"):
        ident = path_choice.get("id")
        if ident == "default":
            root.remove(path_choice)
        elif ident.endswith("prepare_installation"):
            path_choice.set("visible", "true")
            path_choice.set("title", f"Install {info['name']}")
            path_choice.set("enabled", "false")
        elif ident.endswith("run_installation"):
            # We leave this one out on purpose! The user does not need to
            # know we separated the installation in two steps to accommodate
            # for the pre-install scripts optionality
            path_choice.set("visible", "false")
            path_choice.set("title", f"Apply {info['name']}")
            path_choice.set("enabled", "false")
        elif ident.endswith("shortcuts"):
            # Show this option if menu_packages was set to a non-empty value
            # or if the option was not set at all. We don't show the option
            # menu_packages was set to an empty list!
            path_choice.set("visible", "true")
            path_choice.set("title", "Create shortcuts")
            path_choice.set("enabled", "true")
            descr = "Create shortcuts for compatible packages"
            menu_packages = info.get("menu_packages")
            if menu_packages is None:
                menu_packages = []
            for extra_env in info.get("extra_envs", {}).values():
                menu_packages += extra_env.get("menu_packages", [])
            if menu_packages:
                descr += f" ({', '.join(menu_packages)})"
            path_choice.set("description", descr)
        elif ident.endswith("user_pre_install") and info.get("pre_install_desc"):
            path_choice.set("visible", "true")
            path_choice.set("title", "Run the pre-install script")
            path_choice.set("description", " ".join(info["pre_install_desc"].split()))
        elif ident.endswith("user_post_install") and info.get("post_install_desc"):
            path_choice.set("visible", "true")
            path_choice.set("title", "Run the post-install script")
            path_choice.set("description", " ".join(info["post_install_desc"].split()))
        elif ident.endswith("run_conda_init"):
            has_conda = info.get("_has_conda", True)
            initialize_conda = info.get("initialize_conda", "classic")
            path_choice.set("visible", "true" if has_conda else "false")
            path_choice.set(
                "start_selected",
                "true" if has_conda and info.get("initialize_by_default", True) else "false",
            )
            if initialize_conda == "condabin":
                path_choice.set("title", "Add condabin/ to PATH")
                path_description = """
                If this box is checked, this will enable you to run 'conda' anywhere,
                without injecting a shell function. This will NOT change the command prompt
                or activate your environment on shell startup. You can undo this by running
                `conda init --condabin --reverse`. If unchecked, you must run this initialization
                yourself or activate the environment manually for each shell in which you wish
                to use it.
                """
            else:
                path_choice.set("title", "Add conda initialization to the shell")
                path_description = """
                If this box is checked, conda will be automatically activated in your
                preferred shell on startup. This will change the command prompt when
                activated. If your prefer that conda's base environment not be activated
                on startup, run `conda config --set auto_activate_base false`. You can
                undo this by running `conda init --reverse ${SHELL}`.
                If unchecked, you must run this initialization yourself or activate the
                environment manually for each shell in which you wish to use it."""
            path_choice.set("description", " ".join(path_description.split()))
        elif ident.endswith("cacheclean"):
            path_choice.set("visible", "true")
            path_choice.set("title", "Clear the package cache")
            path_choice.set("start_selected", "false" if info.get("keep_pkgs") else "true")
            cache_size_mb = approx_size_kb(info, "tarballs") // 1024
            size_text = f"~{cache_size_mb}MB" if cache_size_mb > 0 else "some space"
            path_description = f"""
            If this box is checked, the package cache will be cleaned after the
            installer is complete, reclaiming {size_text}. If unchecked, the
            package cache contents will be preserved.
            """
            path_choice.set("description", " ".join(path_description.split()))

    # The "customLocation" option is set above to "/", which
    # means that the installer defaults to the following locations:
    # - Install for all users: /<name>
    # - Install for this user: /Users/<username>/<name>
    # - Install on a specific disk: /<custom_root>/<name>
    # On modern Mac systems, installing in root is not allowed. So
    # we remove this option by not supplying enable_localSystem
    # in the default value for pkg_domains. enable_localSystem
    # should only be set to true if default_location_pkg is supplied
    # in the construct.yaml file.
    # Alternatively, we could have chosen not to set the
    # value of customLocation and we would have obtained this:
    # - Install for all users: /Applications/<name>
    # - Install for this user: /Users/<username>/Applications/<name>
    # - Install on a specific disk: /<custom_root>/<name>
    # We have chosen not to do this so that this installer
    # can produce the same results as a shell install.
    domains = ET.Element("domains", **info["pkg_domains"])
    root.append(domains)
    tree.write(xml_path)


def move_script(src: Path, dst: Path, info, ensure_shebang=False, user_script_type=None):
    """
    Fill template scripts checks_before_install.sh, prepare_installation.sh and others,
    and move them to the installer workspace.
    """
    assert user_script_type in (None, "pre_install", "post_install")
    data = src.read_text()

    # ppd hosts the conditions for the #if/#else/#endif preprocessors on scripts
    variables = ns_platform(info["_platform"])
    variables["check_path_spaces"] = bool(info.get("check_path_spaces", True))

    # This is necessary for when installing on case-sensitive macOS filesystems.
    pkg_name_lower = info.get("pkg_name", info["name"]).lower()
    default_path_exists_error_text = (
        "'{CHOSEN_PATH}' already exists. Please, relaunch the installer and "
        "choose another location in the Destination Select step."
    )
    path_exists_error_text = info.get(
        "install_path_exists_error_text", default_path_exists_error_text
    ).format(CHOSEN_PATH=f"$2/{pkg_name_lower}")
    # __osx is tested by the PKG metadata directly, no need to repeat
    virtual_specs = [spec for spec in info.get("virtual_specs", ()) if "__osx" not in spec]
    variables["pkg_name_lower"] = pkg_name_lower
    variables["installer_name"] = info["name"]
    variables["installer_version"] = info["version"]
    variables["installer_platform"] = info["_platform"]
    variables["final_channels"] = get_final_channels(info)
    variables["write_condarc"] = list(add_condarc(info))
    variables["path_exists_error_text"] = path_exists_error_text
    variables["progress_notifications"] = info.get("progress_notifications", False)
    variables["pre_or_post"] = user_script_type or "__PRE_OR_POST__"
    variables["constructor_version"] = info["CONSTRUCTOR_VERSION"]
    variables["shortcuts"] = shortcuts_flags(info)
    variables["enable_shortcuts"] = str(info["_enable_shortcuts"]).lower()
    variables["register_envs"] = str(info.get("register_envs", True)).lower()
    variables["virtual_specs"] = shlex.join(virtual_specs)
    variables["no_rcs_arg"] = info.get("_ignore_condarcs_arg", "")
    variables["script_env_variables"] = info.get("script_env_variables", {})
    variables["initialize_conda"] = info.get("initialize_conda", "classic")

    data = render_template(data, **variables)

    with open(dst, "w") as fo:
        if (
            ensure_shebang
            and dst.suffix in ("", ".sh")
            and not data.startswith(("#!/bin/bash", "#!/bin/sh"))
        ):
            # Shell scripts provided by the user require a shebang, otherwise it
            # will fail to start with error posix_spawn 8
            # We only handle shell scripts this way
            fo.write("#!/bin/bash\n")
        fo.write(data)
    dst.chmod(0o755)


def fresh_dir(dir_path: Path):
    rm_rf(dir_path)
    assert not dir_path.exists()
    dir_path.mkdir()


def pkgbuild(name, identifier=None, version=None, install_location=None):
    "see `man pkgbuild` for the meaning of optional arguments"
    if identifier is None:
        identifier = "io.continuum"
    args = [
        "pkgbuild",
        "--root",
        PACKAGE_ROOT,
        "--identifier",
        "%s.pkg.%s" % (identifier, name),
        "--ownership",
        "preserve",
    ]

    if SCRIPTS_DIR.is_dir() and os.listdir(SCRIPTS_DIR):
        args += ["--scripts", SCRIPTS_DIR]
    if version:
        args += ["--version", version]
    if install_location is not None:
        args += ["--install-location", install_location]
    output = PACKAGES_DIR / f"{name}.pkg"
    args.append(output)
    explained_check_call(args)
    return output


def pkgbuild_prepare_installation(info):
    pkg = pkgbuild(
        "prepare_installation",
        identifier=info.get("reverse_domain_identifier"),
        version=info["version"],
        install_location=info.get("default_location_pkg"),
    )

    approx_pkgs_size_kb = approx_size_kb(info, "pkgs")
    if approx_pkgs_size_kb <= 0:
        return pkg

    # We need to patch the estimated install size because it's initially
    # set to the sum of the compressed tarballs, which is not representative
    try:
        # expand to apply patches
        explained_check_call(["pkgutil", "--expand", pkg, f"{pkg}.expanded"])
        payload_xml = f"{pkg}.expanded/PackageInfo"
        tree = ET.parse(payload_xml)
        root = tree.getroot()
        payload = root.find("payload")
        payload.set("installKBytes", str(approx_pkgs_size_kb))
        tree.write(payload_xml)
        # repack
        explained_check_call(["pkgutil", "--flatten", f"{pkg}.expanded", pkg])
        return pkg
    finally:
        shutil.rmtree(f"{pkg}.expanded")


def create_plugins(pages: list[Path] | None = None, codesigner: CodeSign = None):
    def _build_xcode_projects(xcodeporj_dirs: list[Path]):
        xcodebuild = shutil.which("xcodebuild")
        if not xcodebuild:
            raise RuntimeError(
                "Plugin directory contains an uncompiled project, but xcodebuild is not available."
            )
        try:
            subprocess.run([xcodebuild, "--help"], check=True, capture_output=True)
        except subprocess.CalledSubprocessError:
            raise RuntimeError(
                "Plugin directory contains an uncompiled project, "
                "but xcodebuild requires XCode to compile plugins."
            )
        for xcodeproj in xcodeproj_dirs:
            build_cmd = [
                xcodebuild,
                "-project",
                str(xcodeproj),
                f"CONFIGURATION_BUILD_DIR={PLUGINS_DIR}",
                # do not create dSYM debug symbols directory
                "DEBUG_INFORMATION_FORMAT=",
            ]
            explained_check_call(build_cmd)

    if not pages:
        return
    if isinstance(pages, Path):
        pages = [pages]

    fresh_dir(PLUGINS_DIR)

    for page in pages:
        xcodeproj_dirs = [file.resolve() for file in page.iterdir() if file.suffix == ".xcodeproj"]
        if xcodeproj_dirs:
            _build_xcode_projects(xcodeproj_dirs)
        else:
            plugin_name = page.name
            page_in_plugins = PLUGINS_DIR / plugin_name
            shutil.copytree(page, page_in_plugins)

    if codesigner:
        with NamedTemporaryFile(suffix=".plist", delete=False) as entitlements:
            plist = {
                "com.apple.security.cs.allow-unsigned-executable-memory": True,
                "com.apple.security.cs.disable-library-validation": True,
            }
            plist_dump(plist, entitlements)

        for path in Path(PLUGINS_DIR).iterdir():
            codesigner.sign_bundle(path, entitlements=entitlements.name)
        os.unlink(entitlements.name)

    plugins = [file.name for file in Path(PLUGINS_DIR).iterdir()]
    with open(PLUGINS_DIR / "InstallerSections.plist", "wb") as f:
        plist = {
            "SectionOrder": [
                "Introduction",
                "ReadMe",
                "License",
                "Target",
                "PackageSelection",
                "Install",
                *plugins,
            ]
        }
        plist_dump(plist, f)


def pkgbuild_script(name, info, src, dst="postinstall", **kwargs):
    fresh_dir(SCRIPTS_DIR)
    fresh_dir(PACKAGE_ROOT)
    move_script(OSX_DIR / src, SCRIPTS_DIR / dst, info, **kwargs)
    pkgbuild(
        name,
        identifier=info.get("reverse_domain_identifier"),
        install_location=info.get("default_location_pkg"),
    )
    if not info.get("_debug"):
        rm_rf(SCRIPTS_DIR)


def create(info, verbose=False):
    # Do some configuration checks
    if info.get("check_path_spaces", True) is True:
        for key in "default_location_pkg", "pkg_name":
            if " " in info.get(key, ""):
                sys.exit(
                    f"ERROR: 'check_path_spaces' is enabled, but '{key}' "
                    "contains spaces. This will always result in a failed "
                    "installation! Aborting!"
                )

    global CACHE_DIR, PACKAGE_ROOT, PACKAGES_DIR, PLUGINS_DIR, SCRIPTS_DIR

    CACHE_DIR = info["_download_dir"]
    SCRIPTS_DIR = CACHE_DIR / "scripts"
    PACKAGE_ROOT = CACHE_DIR / "package_root"
    PACKAGES_DIR = CACHE_DIR / "built_pkgs"
    PLUGINS_DIR = CACHE_DIR / "plugins"

    fresh_dir(PACKAGES_DIR)
    prefix = PACKAGE_ROOT / info.get("pkg_name", info["name"]).lower()

    # We need to split tasks in sub-PKGs so the GUI allows the user to enable/disable
    # the ones marked as optional. Optionality is controlled in modify_xml() by
    # patching the XML blocks corresponding to each sub-PKG name.
    # See http://stackoverflow.com/a/11487658/161801 for how all this works.

    # 1. Prepare installation
    # The 'prepare_installation' package contains the prepopulated package cache, the modified
    # conda-meta metadata staged into pkgs/conda-meta, _conda (conda-standalone),
    # Optionally, extra files and the user-provided scripts.
    # We first populate PACKAGE_ROOT with everything needed, and then run pkg build on that dir
    fresh_dir(PACKAGE_ROOT)
    fresh_dir(SCRIPTS_DIR)
<<<<<<< HEAD
    pkgs_dir = prefix / "pkgs"
    pkgs_dir.mkdir(parents=True, exist_ok=True)
    preconda.write_files(info, pkgs_dir)
=======
    pkgs_dir = join(prefix, "pkgs")
    os.makedirs(pkgs_dir)
    preconda.write_files(info, prefix)
>>>>>>> d992bd7f
    preconda.copy_extra_files(info.get("extra_files", []), prefix)
    # These are the user-provided scripts, maybe patched to have a shebang
    # They will be called by a wrapping script added later, if present
    if info.get("pre_install"):
        move_script(
            info["pre_install"].resolve(),
            (pkgs_dir / "user_pre_install").resolve(),
            info,
            ensure_shebang=True,
        )
    if info.get("post_install"):
        move_script(
            info["post_install"].resolve(),
            (pkgs_dir / "user_post_install").resolve(),
            info,
            ensure_shebang=True,
        )

    all_dists = info["_dists"].copy()
    for env_info in info.get("_extra_envs_info", {}).values():
        all_dists += env_info["_dists"]
    all_dists = list(dict.fromkeys(all_dists))  # de-duplicate
    for dist in all_dists:
        os.link(CACHE_DIR / dist, pkgs_dir / dist)

    copy_conda_exe(prefix, "_conda", info["_conda_exe"])

    # Sign conda-standalone so it can pass notarization
    codesigner = None
    if notarization_identity_name := info.get("notarization_identity_name"):
        codesigner = CodeSign(
            notarization_identity_name, prefix=info.get("reverse_domain_identifier", info["name"])
        )
        entitlements = {
            "com.apple.security.cs.allow-jit": True,
            "com.apple.security.cs.allow-unsigned-executable-memory": True,
            "com.apple.security.cs.disable-executable-page-protection": True,
            "com.apple.security.cs.disable-library-validation": True,
            "com.apple.security.cs.allow-dyld-environment-variables": True,
        }
        codesigner.sign_bundle(prefix / "_conda", entitlements=entitlements)

    # This script checks to see if the install location already exists and/or contains spaces
    # Not to be confused with the user-provided pre_install!
    move_script(OSX_DIR / "checks_before_install.sh", SCRIPTS_DIR / "preinstall", info)
    # This script populates the cache, mainly
    move_script(OSX_DIR / "prepare_installation.sh", SCRIPTS_DIR / "postinstall", info)
    pkgbuild_prepare_installation(info)
    names = ["prepare_installation"]

    # 2. (Optional) Run user-provided pre-install script
    # The preinstall script is run _after_ the tarballs have been extracted!
    if info.get("pre_install"):
        pkgbuild_script(
            "user_pre_install", info, "run_user_script.sh", user_script_type="pre_install"
        )
        names.append("user_pre_install")

    # pre-3. Enable or disable shortcuts creation
    if info["_enable_shortcuts"] is True:
        pkgbuild_script("shortcuts", info, "check_shortcuts.sh")
        names.append("shortcuts")

    # 3. Run the installation
    # This script-only package will run conda to link and install the packages
    pkgbuild_script("run_installation", info, "run_installation.sh")
    names.append("run_installation")

    # 4. The user-supplied post-install script
    if info.get("post_install"):
        pkgbuild_script(
            "user_post_install", info, "run_user_script.sh", user_script_type="post_install"
        )
        names.append("user_post_install")

    # 5. The script to run conda init
    if info.get("_has_conda") and info.get("initialize_conda", "classic"):
        pkgbuild_script("run_conda_init", info, "run_conda_init.sh")
        names.append("run_conda_init")

    # 6. The script to clear the package cache
    if not info.get("keep_pkgs"):
        pkgbuild_script("cacheclean", info, "clean_cache.sh")
        names.append("cacheclean")

    # The default distribution file needs to be modified, so we create
    # it to a temporary location, edit it, and supply it to the final call.
    xml_path = PACKAGES_DIR / "distribution.xml"
    # hardcode to system location to avoid accidental clobber in PATH
    args = ["/usr/bin/productbuild", "--synthesize"]
    for name in names:
        args.extend(["--package", PACKAGES_DIR / f"{name}.pkg"])
    args.append(xml_path)
    explained_check_call(args)
    modify_xml(xml_path, info)

    if plugins := info.get("post_install_pages"):
        create_plugins(plugins, codesigner=codesigner)

    identity_name = info.get("signing_identity_name")
    build_cmd = [
        "/usr/bin/productbuild",
        "--distribution",
        xml_path,
        "--package-path",
        PACKAGES_DIR,
        "--identifier",
        info.get("reverse_domain_identifier", info["name"]),
    ]
    if plugins:
        build_cmd.extend(["--plugins", PLUGINS_DIR])
    build_cmd.append("tmp.pkg" if identity_name else info["_outpath"])
    explained_check_call(build_cmd)
    if identity_name:
        explained_check_call(
            [
                # hardcode to system location to avoid accidental clobber in PATH
                "/usr/bin/productsign",
                "--sign",
                identity_name,
                "tmp.pkg",
                info["_outpath"],
            ]
        )
        os.unlink("tmp.pkg")

    logger.info("done")<|MERGE_RESOLUTION|>--- conflicted
+++ resolved
@@ -555,15 +555,9 @@
     # We first populate PACKAGE_ROOT with everything needed, and then run pkg build on that dir
     fresh_dir(PACKAGE_ROOT)
     fresh_dir(SCRIPTS_DIR)
-<<<<<<< HEAD
     pkgs_dir = prefix / "pkgs"
     pkgs_dir.mkdir(parents=True, exist_ok=True)
-    preconda.write_files(info, pkgs_dir)
-=======
-    pkgs_dir = join(prefix, "pkgs")
-    os.makedirs(pkgs_dir)
     preconda.write_files(info, prefix)
->>>>>>> d992bd7f
     preconda.copy_extra_files(info.get("extra_files", []), prefix)
     # These are the user-provided scripts, maybe patched to have a shebang
     # They will be called by a wrapping script added later, if present
