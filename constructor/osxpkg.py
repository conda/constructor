--- conflicted
+++ resolved
@@ -15,18 +15,12 @@
 from .utils import (
     add_condarc,
     approx_size_kb,
-<<<<<<< HEAD
-=======
     explained_check_call,
->>>>>>> fec1f980
     fill_template,
     get_final_channels,
     preprocess,
     rm_rf,
-<<<<<<< HEAD
     shortcuts_flags,
-=======
->>>>>>> fec1f980
 )
 
 OSX_DIR = join(dirname(__file__), "osx")
@@ -326,11 +320,8 @@
         'PROGRESS_NOTIFICATIONS': str(info.get('progress_notifications', False)),
         'PRE_OR_POST': user_script_type or '__PRE_OR_POST__',
         'CONSTRUCTOR_VERSION': info['CONSTRUCTOR_VERSION'],
-<<<<<<< HEAD
         'SHORTCUTS': shortcuts_flags(info),
-=======
         'REGISTER_ENVS': str(info.get("register_envs", True)).lower(),
->>>>>>> fec1f980
     }
     data = preprocess(data, ppd)
     custom_variables = info.get('script_env_variables', {})
