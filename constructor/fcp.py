# (c) 2016 Anaconda, Inc. / https://anaconda.com
# All Rights Reserved
#
# constructor is distributed under the terms of the BSD 3-clause license.
# Consult LICENSE.txt or http://opensource.org/licenses/BSD-3-Clause.
"""
fcp (fetch conda packages) module
"""
from __future__ import absolute_import, division, print_function

from collections import defaultdict
import json
import os
from os.path import isdir, isfile, join, splitext
from itertools import groupby

import sys
import tempfile

from constructor.utils import hash_files, filename_dist
from .conda_interface import (PackageCacheData, PackageCacheRecord, Solver, SubdirData,
                              VersionOrder, conda_context, conda_replace_context_default,
                              download, env_vars, read_paths_json, all_channel_urls,
                              cc_platform, PrefixGraph)


def getsize(filename):
    """Return the size of a file, reported by os.lstat as opposed to os.stat."""
    # Symlinks might be reported as "not found" if they are provided by a
    # package's dependencies
    # We use lstat to obtain the size of the symlink, as opposed to the
    # size of the file it points to
    # From the docstring of the os.lstat function
    #    > On platforms that do not support symbolic links, this is an
    #    > alias for stat().
    # https://github.com/conda/constructor/issues/311
    # https://docs.python.org/3/library/os.html
    return os.lstat(filename).st_size


def warn_menu_packages_missing(precs, menu_packages):
    all_names = set(prec.name for prec in precs)
    for name in menu_packages:
        if name not in all_names:
            print("WARNING: no such package (in menu_packages): %s" % name)


def check_duplicates(precs):
    prec_groups = {key: tuple(value) for key, value in groupby(precs, lambda prec: prec.name)}

    for name, precs in prec_groups.items():
        filenames = sorted(prec.fn for prec in precs)
        if len(filenames) > 1:
            sys.exit(f"Error: {name} listed multiple times: {' , '.join(filenames)}")


def exclude_packages(precs, exclude=(), error_on_absence=True):
    for name in exclude:
        for bad_char in ' =<>*':
            if bad_char in name:
                sys.exit("Error: did not expect '%s' in package name: %s" % (bad_char, name))

    if error_on_absence:
        unknown_precs = set(exclude).difference(prec.name for prec in precs)
        if unknown_precs:
            sys.exit(f"Error: no package(s) named {', '.join(unknown_precs)} to remove")

    return [prec for prec in precs if prec.name not in exclude]


def _find_out_of_date_precs(precs, channel_urls, platform):
    out_of_date_package_records = {}
    for prec in precs:
        all_versions = SubdirData.query_all(prec.name, channels=channel_urls, subdirs=[platform])
        if all_versions:
            most_recent = max(all_versions, key=lambda package_version: (
                VersionOrder(package_version.version), package_version.build_number))
            prec_version = VersionOrder(prec.version)
            latest_version = VersionOrder(most_recent.version)
            if prec_version < latest_version or (prec_version == latest_version
                                                 and prec.build_number < most_recent.build_number):
                out_of_date_package_records[prec.name] = most_recent
    return out_of_date_package_records


def _show(name, version, platform, download_dir, precs, more_recent_versions={}):
    print("""
name: %(name)s
version: %(version)s
cache download location: %(download_dir)s
platform: %(platform)s""" % dict(
        name=name,
        version=version,
        platform=platform,
        download_dir=download_dir,
    ))
    print("number of packages: %d" % len(precs))
    for prec in precs:
        more_recent_version = more_recent_versions.get(prec.name, None)
        if more_recent_version:
            print('    %s (latest: %s)' % (prec.fn, more_recent_version))
        else:
            print('    %s' % prec.fn)
    print()


def _fetch(download_dir, precs):
    assert conda_context.pkgs_dirs[0] == download_dir
    pc = PackageCacheData.first_writable()
    assert pc.pkgs_dir == download_dir
    assert pc.is_writable, f"{download_dir} does not exist or is not writable"

    for prec in precs:
        package_tarball_full_path = join(download_dir, prec.fn)
        if package_tarball_full_path.endswith(".tar.bz2"):
            extracted_package_dir = package_tarball_full_path[:-8]
        elif package_tarball_full_path.endswith(".conda"):
            extracted_package_dir = package_tarball_full_path[:-6]

        if not (isfile(package_tarball_full_path)
                and hash_files([package_tarball_full_path]) == prec.md5):
            print('fetching: %s' % prec.fn)
            download(prec.url, join(download_dir, prec.fn))

        if not isdir(extracted_package_dir):
            from conda.gateways.disk.create import extract_tarball
            extract_tarball(package_tarball_full_path, extracted_package_dir)

        repodata_record_path = join(extracted_package_dir, 'info', 'repodata_record.json')

        with open(repodata_record_path, "w") as fh:
            json.dump(prec.dump(), fh, indent=2, sort_keys=True, separators=(',', ': '))

        package_cache_record = PackageCacheRecord.from_objects(
            prec,
            package_tarball_full_path=package_tarball_full_path,
            extracted_package_dir=extracted_package_dir,
        )
        pc.insert(package_cache_record)

    return list(dict.fromkeys(PrefixGraph(pc.iter_records()).graph))


def check_duplicates_files(pc_recs, platform, duplicate_files="error"):
    assert duplicate_files in ("warn", "skip", "error")

    map_members_scase = defaultdict(set)
    map_members_icase = defaultdict(lambda: {'files': set(), 'fns': set()})

    # Keep a min, 50MB buffer size
    total_tarball_size = 52428800
    total_extracted_pkgs_size = 52428800

    for pc_rec in pc_recs:
        fn = pc_rec.fn
        extracted_package_dir = pc_rec.extracted_package_dir

        total_tarball_size += int(pc_rec.get("size", 0))

        paths_data = read_paths_json(extracted_package_dir).paths
        for path_data in paths_data:
            short_path = path_data.path
            try:
                size = (path_data.size_in_bytes or
                        getsize(join(extracted_package_dir, short_path)))
            except AttributeError:
                size = getsize(join(extracted_package_dir, short_path))
            total_extracted_pkgs_size += size

            map_members_scase[short_path].add(fn)

            short_path_lower = short_path.lower()
            map_members_icase[short_path_lower]['files'].add(short_path)
            map_members_icase[short_path_lower]['fns'].add(fn)

    if duplicate_files == "skip":
        return total_tarball_size, total_extracted_pkgs_size

    print('Checking for duplicate files ...')
    for member in map_members_scase:
        fns = map_members_scase[member]
        if len(fns) > 1:
            msg_str = "File '%s' found in multiple packages: %s" % (
                    member, ', '.join(fns))
            if duplicate_files == "warn":
                print('Warning: {}'.format(msg_str))
            else:
                sys.exit('Error: {}'.format(msg_str))

    for member in map_members_icase:
        # Some filesystems are not case sensitive by default (e.g HFS)
        # Throw warning on linux and error out on macOS/windows
        fns = map_members_icase[member]['fns']
        files = list(map_members_icase[member]['files'])
        msg_str = "Files %s found in the package(s): %s" % (
            str(files)[1:-1], ', '.join(fns))
        if len(files) > 1:
            msg_str = "Files %s found in the package(s): %s" % (
                str(files)[1:-1], ', '.join(fns))
            if duplicate_files == "warn" or platform.startswith('linux'):
                print('Warning: {}'.format(msg_str))
            else:
                sys.exit('Error: {}'.format(msg_str))

    return total_tarball_size, total_extracted_pkgs_size


def _precs_from_environment(environment, download_dir, user_conda):
    from subprocess import check_output

    # get basic data about the environment's packages
    list_flag = "--prefix" if isdir(environment) else "--name"
    json_listing = check_output([user_conda, "list", list_flag, environment, "--json"])
    listing = json.loads(json_listing)
    packages = {p["dist_name"]: p for p in listing}
    # get the package install order and MD5 sums,
    # creating a tuple of dist_name, URL, MD5, filename (fn)
    explicit = check_output([user_conda, "list", list_flag, environment,
                             "--explicit", "--json", "--md5"],
                            universal_newlines=True)
    ordering = []
    for line in explicit.splitlines():
        if not line or line.startswith("#") or line.startswith("@"):
            continue
        url, _, md5 = line.rpartition("#")
        _, _, fn = url.rpartition("/")
        if fn.endswith(".tar.bz2"):
            dist_name = fn[:-8]
        else:
            dist_name, _ = splitext(fn)
        ordering.append((dist_name, url, md5, fn))

    # now, create PackageCacheRecords
    precs = []
    for dist_name, url, md5, fn in ordering:
        package = packages[dist_name]
        package_tarball_full_path = join(download_dir, fn)
        extracted_package_dir = join(download_dir, dist_name)
        if 'platform' in package:
            package['subdir'] = package['platform']
            del package['platform']
        precs.append(PackageCacheRecord(url=url, md5=md5, fn=fn,
                                        package_tarball_full_path=package_tarball_full_path,
                                        extracted_package_dir=extracted_package_dir,
                                        **package))
    # topological sort + deduplication
    return list(dict.fromkeys(PrefixGraph(precs).graph))


def _solve_precs(name, version, download_dir, platform, channel_urls=(), channels_remap=(), specs=(),
                 exclude=(), menu_packages=(), environment=None, environment_file=None,
                 verbose=True, conda_exe="conda.exe", extra_env=False):
    # Add python to specs, since all installers need a python interpreter. In the future we'll
    # probably want to add conda too.
    # JRG: This only applies to the `base` environment; `extra_envs` are exempt
    if not extra_env:
        specs = (*specs, "python")
    if verbose:
        if environment:
            print(f"specs: <from existing environment '{environment}'>")
        elif environment_file:
            print(f"specs: <from environment file '{environment_file}'>")
        else:
            print("specs:", specs)

    # Append channels_remap srcs to channel_urls
    channel_urls = (*channel_urls, *(x['src'] for x in channels_remap))

    if environment_file or environment:
        # set conda to be the user's conda (what is in the environment)
        # for purpose of getting & building environments, rather
        # than the standalone conda (conda_exe). Fallback to the
        # standalone, if needed
        user_conda = os.environ.get('CONDA_EXE', '')
        if not user_conda:
            if cc_platform == platform:
                # We can use the standalone conda for native platforms if there is no
                # conda to be installed in the environment.
                user_conda = conda_exe
            else:
                # We need a conda for the native platform in order to do environment
                # based installations.
                sys.exit("CONDA_EXE env variable is empty. Need to activate a conda env.")
    # make the environment, if needed
    if environment_file:
        from subprocess import check_call
        environment = tempfile.mkdtemp()
        new_env = os.environ.copy()
        new_env["CONDA_SUBDIR"] = platform
        check_call([user_conda, "env", "create", "--file", environment_file,
                    "--prefix", environment, "--quiet"], universal_newlines=True, env=new_env)
    # obtain the package records
    if environment:
        precs = _precs_from_environment(environment, download_dir, user_conda)
    else:
        solver = Solver(
            # The Solver class doesn't do well with `None` as a prefix right now
            prefix="/constructor/no-environment",
            channels=channel_urls,
            subdirs=(platform, "noarch"),
            specs_to_add=specs,
        )
        # the records are already returned in topological sort
        precs = list(solver.solve_final_state())


    python_prec = next((prec for prec in precs if prec.name == "python"), None)
    if python_prec:
        precs.remove(python_prec)
        precs.insert(0, python_prec)
    elif not extra_env:
        # the base environment must always have python; this has been addressed
        # at the beginning of _main() but we can still get here through the
        # environment_file option
        sys.exit("python MUST be part of the base environment")

    warn_menu_packages_missing(precs, menu_packages)
    check_duplicates(precs)

    precs = exclude_packages(precs, exclude, error_on_absence=not extra_env)
    if verbose:
        more_recent_versions = _find_out_of_date_precs(precs, channel_urls, platform)
        _show(name, version, platform, download_dir, precs, more_recent_versions)

    if environment_file:
        import shutil

        shutil.rmtree(environment)

    return precs


def _fetch_precs(precs, download_dir, transmute_file_type=''):
    pc_recs = _fetch(download_dir, precs)
    # Constructor cache directory can have multiple packages from different
    # installer creations. Filter out those which the solver picked.
    precs_fns = [x.fn for x in precs]
    pc_recs = [x for x in pc_recs if x.fn in precs_fns]
    _urls = [(pc_rec.url, pc_rec.md5) for pc_rec in pc_recs]
    has_conda = any(pc_rec.name == 'conda' for pc_rec in pc_recs)

    dists = list(prec.fn for prec in precs)

    if transmute_file_type != '':
        new_dists = []
        import conda_package_handling.api
        for dist in dists:
            if dist.endswith(transmute_file_type):
                new_dists.append(dist)
            elif dist.endswith(".tar.bz2"):
                dist = filename_dist(dist)
                new_file_name = "%s%s" % (dist[:-8], transmute_file_type)
                new_dists.append(new_file_name)
                new_file_name = os.path.join(download_dir, new_file_name)
                if os.path.exists(new_file_name):
                    continue
                print("transmuting %s" % dist)
                conda_package_handling.api.transmute(os.path.join(download_dir, dist),
                    transmute_file_type, out_folder=download_dir)
            else:
                new_dists.append(dist)
        dists = new_dists

    return pc_recs, _urls, dists, has_conda


def _main(name, version, download_dir, platform, channel_urls=(), channels_remap=(), specs=(),
          exclude=(), menu_packages=(), ignore_duplicate_files=True, environment=None,
          environment_file=None, verbose=True, dry_run=False, conda_exe="conda.exe",
          transmute_file_type='', extra_envs=None, check_path_spaces=True):
    precs = _solve_precs(
        name, version, download_dir, platform, channel_urls=channel_urls,
        channels_remap=channels_remap, specs=specs, exclude=exclude,
        menu_packages=menu_packages, environment=environment,
        environment_file=environment_file, verbose=verbose, conda_exe=conda_exe
    )
<<<<<<< HEAD
    base_has_conda = any(rec.name == 'conda' for rec in precs)
    if extra_envs and not base_has_conda:
        sys.exit(
            "Using 'extra_envs' requires 'conda'! "
            "Add it to 'specs', 'environment_file', or 'environment'."
=======
    extra_envs = extra_envs or {}
    conda_in_base: PackageCacheRecord = next((prec for prec in precs if prec.name == "conda"), None)
    if conda_in_base:
        if not check_path_spaces and platform.startswith(("linux-", "osx-")):
            raise RuntimeError(
                "'check_path_spaces=False' cannot be used on Linux and macOS installers "
                "if 'conda' is present in the 'base' environment."
            )
    elif extra_envs:
        raise RuntimeError(
            "conda needs to be present in 'base' environment for 'extra_envs' to work"
>>>>>>> 64c87430
        )

    extra_envs_precs = {}
    for env_name, env_config in extra_envs.items():
        if verbose:
            print("Solving extra environment:", env_name)
        extra_envs_precs[env_name] = _solve_precs(
            f"{name}/envs/{env_name}", version, download_dir, platform,
            channel_urls=env_config.get("channels", channel_urls),
            channels_remap=env_config.get("channels_remap", channels_remap),
            specs=env_config.get("specs", ()),
            exclude=env_config.get("exclude", exclude),
            menu_packages=env_config.get("menu_packages", ()),
            environment=env_config.get("environment"),
            environment_file=env_config.get("environment_file"),
            verbose=verbose,
            conda_exe=conda_exe,
            extra_env=True,
        )
    if dry_run:
        return None, None, None, None, None, None, None
    pc_recs, _urls, dists, has_conda = _fetch_precs(
        precs, download_dir, transmute_file_type=transmute_file_type
    )
    all_pc_recs = pc_recs.copy()

    extra_envs_data = {}
    for env_name, env_precs in extra_envs_precs.items():
        env_pc_recs, env_urls, env_dists, _ = _fetch_precs(
            env_precs, download_dir, transmute_file_type=transmute_file_type
        )
        extra_envs_data[env_name] = {"_urls": env_urls, "_dists": env_dists}
        all_pc_recs += env_pc_recs

    duplicate_files = "warn" if ignore_duplicate_files else "error"
    if extra_envs_data:  # this can cause false positives
        print("Info: Skipping duplicate files checks because `extra_envs` in use")
        duplicate_files = "skip"

    all_pc_recs = list({rec: None for rec in all_pc_recs}) # deduplicate
    approx_tarballs_size, approx_pkgs_size = check_duplicates_files(
        pc_recs, platform, duplicate_files=duplicate_files
    )

    return (
        all_pc_recs,
        _urls,
        dists,
        approx_tarballs_size,
        approx_pkgs_size,
        has_conda,
        extra_envs_data
    )

def main(info, verbose=True, dry_run=False, conda_exe="conda.exe"):
    name = info["name"]
    version = info["version"]
    download_dir = info["_download_dir"]
    platform = info["_platform"]
    channel_urls = all_channel_urls(info.get("channels", ()), subdirs=[platform, "noarch"])
    channels_remap = info.get('channels_remap', ())
    specs = info.get("specs", ())
    exclude = info.get("exclude", ())
    menu_packages = info.get("menu_packages", ())
    ignore_duplicate_files = info.get("ignore_duplicate_files", True)
    environment = info.get("environment", None)
    environment_file = info.get("environment_file", None)
    transmute_file_type = info.get("transmute_file_type", "")
    extra_envs = info.get("extra_envs", {})
    check_path_spaces = info.get("check_path_spaces", True)

    if not channel_urls and not channels_remap:
        sys.exit("Error: at least one entry in 'channels' or 'channels_remap' is required")

    # We need to preserve the configuration for proxy servers and ssl, otherwise if constructor is running
    # in a host that sits behind proxy (usually in a company / corporate environment) it will have this
    # settings reset with the call to conda_replace_context_default
    # See: https://github.com/conda/constructor/issues/304
    proxy_servers = conda_context.proxy_servers
    ssl_verify = conda_context.ssl_verify

    with env_vars({
        "CONDA_PKGS_DIRS": download_dir,
    }, conda_replace_context_default):
        # Restoring the state for both "proxy_servers" and "ssl_verify" to what was before
        conda_context.proxy_servers = proxy_servers
        conda_context.ssl_verify = ssl_verify

        (pkg_records, _urls, dists, approx_tarballs_size, approx_pkgs_size,
        has_conda, extra_envs_info) = _main(
            name, version, download_dir, platform, channel_urls, channels_remap, specs,
            exclude, menu_packages, ignore_duplicate_files, environment, environment_file,
            verbose, dry_run, conda_exe, transmute_file_type, extra_envs, check_path_spaces
        )

    info["_all_pkg_records"] = pkg_records  # full PackageRecord objects
    info["_urls"] = _urls  # needed to mock the repodata cache
    info["_dists"] = dists  # needed to tell conda what to install
    info["_approx_tarballs_size"] = approx_tarballs_size
    info["_approx_pkgs_size"] = approx_pkgs_size
    info["_has_conda"] = has_conda
    # contains {env_name: [_dists, _urls]} for each extra environment
    info["_extra_envs_info"] = extra_envs_info<|MERGE_RESOLUTION|>--- conflicted
+++ resolved
@@ -374,13 +374,6 @@
         menu_packages=menu_packages, environment=environment,
         environment_file=environment_file, verbose=verbose, conda_exe=conda_exe
     )
-<<<<<<< HEAD
-    base_has_conda = any(rec.name == 'conda' for rec in precs)
-    if extra_envs and not base_has_conda:
-        sys.exit(
-            "Using 'extra_envs' requires 'conda'! "
-            "Add it to 'specs', 'environment_file', or 'environment'."
-=======
     extra_envs = extra_envs or {}
     conda_in_base: PackageCacheRecord = next((prec for prec in precs if prec.name == "conda"), None)
     if conda_in_base:
@@ -392,7 +385,6 @@
     elif extra_envs:
         raise RuntimeError(
             "conda needs to be present in 'base' environment for 'extra_envs' to work"
->>>>>>> 64c87430
         )
 
     extra_envs_precs = {}
