--- conflicted
+++ resolved
@@ -131,11 +131,7 @@
     return out
 
 
-<<<<<<< HEAD
-def write_files(info, dst_dir: Path):
-    (dst_dir / ".constructor-build.info").write_text(json.dumps(system_info()))
-=======
-def write_files(info: dict, workspace: str):
+def write_files(info: dict, workspace: Path):
     """
     Prepare files on disk to be shipped as part of the pre-conda payload, mostly
     configuration and metadata files:
@@ -153,12 +149,10 @@
     - Their corresponding `pkgs/channels.txt` and `pkgs/shortcuts.txt` under
       `pkgs/envs/<env-name>`.
     """
-    os.makedirs(join(workspace, "conda-meta"), exist_ok=True)
-    pkgs_dir = join(workspace, "pkgs")
-    os.makedirs(pkgs_dir, exist_ok=True)
-    with open(join(pkgs_dir, ".constructor-build.info"), "w") as fo:
-        json.dump(system_info(), fo)
->>>>>>> d992bd7f
+    (workspace / "conda-meta").mkdir(exist_ok=True)
+    pkgs_dir = workspace / "pkgs"
+    pkgs_dir.mkdir(exist_ok=True)
+    (pkgs_dir / ".constructor-build.info").write_text(json.dumps(system_info()))
 
     all_urls = info["_urls"].copy()
     for env_info in info.get("_extra_envs_info", {}).values():
@@ -167,11 +161,7 @@
     final_urls_md5s = tuple((get_final_url(info, url), md5) for url, md5 in info["_urls"])
     all_final_urls_md5s = tuple((get_final_url(info, url), md5) for url, md5 in all_urls)
 
-<<<<<<< HEAD
-    with open(dst_dir / "urls", "w") as fo:
-=======
-    with open(join(pkgs_dir, "urls"), "w") as fo:
->>>>>>> d992bd7f
+    with open(pkgs_dir / "urls", "w") as fo:
         for url, md5 in all_final_urls_md5s:
             maybe_different_url = ensure_transmuted_ext(info, url)
             if maybe_different_url != url:  # transmuted, no md5
@@ -179,13 +169,7 @@
             else:
                 fo.write(f"{url}#{md5}\n")
 
-<<<<<<< HEAD
-    with open(dst_dir / "urls.txt", "w") as fo:
-=======
-    with open(join(pkgs_dir, "urls.txt"), "w") as fo:
->>>>>>> d992bd7f
-        for url, _ in all_final_urls_md5s:
-            fo.write("%s\n" % url)
+    (pkgs_dir / "urls.txt").write_text("".join([f"{url}\n" for url, _ in all_final_urls_md5s]))
 
     all_dists = info["_dists"].copy()
     for env_info in info.get("_extra_envs_info", {}).values():
@@ -195,31 +179,23 @@
     write_index_cache(info, pkgs_dir, all_dists)
 
     # base environment conda-meta
-    write_conda_meta(info, join(workspace, "conda-meta"), final_urls_md5s)
+    write_conda_meta(info, workspace / "conda-meta", final_urls_md5s)
 
     write_repodata_record(info, pkgs_dir)
 
     # base environment file used with conda install --file
     # (list of specs/dists to install)
-    write_initial_state_explicit_txt(info, join(workspace, "conda-meta"), final_urls_md5s)
+    write_initial_state_explicit_txt(info, workspace / "conda-meta", final_urls_md5s)
 
     for fn in files:
-<<<<<<< HEAD
-        (dst_dir / fn).chmod(0o644)
+        (workspace / fn).chmod(0o664)
 
     for env_name, env_info in info.get("_extra_envs_info", {}).items():
         env_config = info["extra_envs"][env_name]
-        env_dst_dir = dst_dir / "envs" / env_name
-=======
-        os.chmod(join(workspace, fn), 0o664)
-
-    for env_name, env_info in info.get("_extra_envs_info", {}).items():
-        env_config = info["extra_envs"][env_name]
-        env_pkgs = os.path.join(workspace, "pkgs", "envs", env_name)
-        env_conda_meta = os.path.join(workspace, "envs", env_name, "conda-meta")
-        os.makedirs(env_pkgs, exist_ok=True)
-        os.makedirs(env_conda_meta, exist_ok=True)
->>>>>>> d992bd7f
+        env_pkgs = workspace / "pkgs" / "envs" / env_name
+        env_conda_meta = workspace / "envs" / env_name / "conda-meta"
+        env_pkgs.mkdir(parents=True, exist_ok=True)
+        env_conda_meta.mkdir(parents=True, exist_ok=True)
         # environment conda-meta
         env_urls_md5 = tuple((get_final_url(info, url), md5) for url, md5 in env_info["_urls"])
         user_requested_specs = env_config.get("user_requested_specs", env_config.get("specs", ()))
@@ -252,13 +228,7 @@
         builder.append("# update specs: %s" % update_specs)
     builder.append("\n")
 
-<<<<<<< HEAD
-    (dst_dir / "conda-meta").mkdir(parents=True, exist_ok=True)
-    (dst_dir / "conda-meta" / "history").write_text("\n".join(builder))
-=======
-    with open(join(dst_dir, "history"), "w") as fh:
-        fh.write("\n".join(builder))
->>>>>>> d992bd7f
+    (dst_dir / "history").write_text("\n".join(builder))
 
 
 def write_repodata_record(info, dst_dir: Path):
@@ -281,11 +251,7 @@
         record_file_dst.write_text(json.dumps(rr_json, indent=2, sort_keys=True))
 
 
-<<<<<<< HEAD
-def write_env_txt(info, dst_dir: Path, urls):
-=======
 def write_initial_state_explicit_txt(info, dst_dir, urls):
->>>>>>> d992bd7f
     """
     urls is an iterable of tuples with url and md5 values
     """
@@ -297,11 +263,7 @@
         @EXPLICIT
         """
     ).lstrip()
-<<<<<<< HEAD
-    with open(dst_dir / "env.txt", "w") as envf:
-=======
-    with open(join(dst_dir, "initial-state.explicit.txt"), "w") as envf:
->>>>>>> d992bd7f
+    with open(dst_dir / "initial-state.explicit.txt", "w") as envf:
         envf.write(header)
         for url, md5 in urls:
             maybe_different_url = ensure_transmuted_ext(info, url)
