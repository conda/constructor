--- conflicted
+++ resolved
@@ -13,13 +13,7 @@
 from os.path import split as path_split
 from pathlib import Path
 from textwrap import dedent
-<<<<<<< HEAD
-from typing import List, Union, Mapping
-
-from .utils import filename_dist, get_final_url, shortcuts_flags
-=======
 from typing import List, Mapping, Union
->>>>>>> 29ed8bc4
 
 from . import __version__ as CONSTRUCTOR_VERSION
 from .conda_interface import (
@@ -32,7 +26,13 @@
 )
 from .conda_interface import distro as conda_distro
 from .conda_interface import get_repodata, write_repodata
-from .utils import ensure_transmuted_ext, filename_dist, get_final_channels, get_final_url
+from .utils import (
+    ensure_transmuted_ext,
+    filename_dist,
+    get_final_channels,
+    get_final_url,
+    shortcuts_flags,
+)
 
 try:
     import json
