--- conflicted
+++ resolved
@@ -33,21 +33,12 @@
         os.makedirs(cache_dir)
 
     _platforms = info['_platform'], 'noarch'
-<<<<<<< HEAD
-    _urls = all_channel_urls(info.get('channels', []) +
-                             info.get('conda_default_channels', [])
-                             )
-    repodatas = {url: get_repodata(url) for url in _urls}
-=======
     _remaps = {url['src'].rstrip('/'): url['dest'].rstrip('/')
                for url in info.get('channels_remap', [])}
-    _urls = set(url.rstrip('/') for url in list(_remaps) +
-                info.get('channels', []) +
-                info.get('conda_default_channels', []))
-    subdir_urls = tuple('%s/%s/' % (url, subdir)
-                        for url in _urls for subdir in _platforms)
-    repodatas = {url: get_repodata(url) for url in subdir_urls}
->>>>>>> f097ac7b
+    _urls = all_channel_urls(url.rstrip('/') for url in list(_remaps) +
+                             info.get('channels', []) +
+                             info.get('conda_default_channels', []))
+    repodatas = {url: get_repodata(url) for url in _urls}
 
     for url, _ in info['_urls']:
         src, subdir, fn = url.rsplit('/', 2)
@@ -67,7 +58,7 @@
             repodatas[dst][loc][fn] = repodatas[src][loc][fn]
     for src in _remaps:
         for subdir in _platforms:
-            del repodatas['%s/%s/' % (src, subdir)]
+            del repodatas['%s/%s' % (src, subdir)]
 
     for url, repodata in repodatas.items():
         write_repodata(cache_dir, url, repodata, used_packages)
