# (c) 2016 Anaconda, Inc. / https://anaconda.com
# All Rights Reserved
#
# constructor is distributed under the terms of the BSD 3-clause license.
# Consult LICENSE.txt or http://opensource.org/licenses/BSD-3-Clause.

import os
from os.path import isdir, join, split as path_split
import platform
import sys
import time
from pathlib import Path
import shutil
from textwrap import dedent
from typing import List, Union, Mapping

from .utils import filename_dist, get_final_url, shortcuts_flags

from . import __version__ as CONSTRUCTOR_VERSION
from .conda_interface import (CONDA_INTERFACE_VERSION, Dist, MatchSpec, default_prefix,
                              PrefixData, write_repodata, get_repodata, all_channel_urls)
from .conda_interface import distro as conda_distro
from .utils import get_final_channels, ensure_transmuted_ext

try:
    import json
except ImportError:
    import ruamel_json as json

files = '.constructor-build.info', 'urls', 'urls.txt', 'env.txt'


def write_index_cache(info, dst_dir, used_packages):
    cache_dir = join(dst_dir, 'cache')

    if not isdir(cache_dir):
        os.makedirs(cache_dir)

    _platforms = info['_platform'], 'noarch'
    _remap_configs = list(info.get("channels_remap", []))
    _env_channels = []
    for env_info in info.get("extra_envs", {}).values():
        _remap_configs += env_info.get("channels_remap", [])
        _env_channels += env_info.get("channels", [])

    _remaps = {url['src'].rstrip('/'): url['dest'].rstrip('/')
               for url in _remap_configs}
    _channels = [
        url.rstrip("/")
        for url in list(_remaps)
        + info.get("channels", [])
        + info.get("conda_default_channels", [])
        + _env_channels
    ]
    _urls = all_channel_urls(_channels, subdirs=_platforms)
    repodatas = {url: get_repodata(url) for url in _urls if url is not None}

    all_urls = info["_urls"].copy()
    for env_info in info.get("_extra_envs_info", {}).values():
        all_urls += env_info["_urls"]

    for url, _ in all_urls:
        src, subdir, fn = url.rsplit('/', 2)
        dst = _remaps.get(src)
        if dst is not None:
            src = '%s/%s' % (src, subdir)
            dst = '%s/%s' % (dst, subdir)
            if dst not in repodatas:
                repodatas[dst] = {
                    '_url': dst,
                    'info': {'subdir': subdir},
                    'packages': {},
                    'packages.conda': {},
                    'removed': []
                }
            loc = 'packages.conda' if fn.endswith('.conda') else 'packages'
            repodatas[dst][loc][fn] = repodatas[src][loc][fn]
    for src in _remaps:
        for subdir in _platforms:
            del repodatas['%s/%s' % (src, subdir)]

    for url, repodata in repodatas.items():
        if repodata is not None:
            write_repodata(cache_dir, url, repodata, used_packages, info)

    for cache_file in os.listdir(cache_dir):
        if not cache_file.endswith(".json"):
            os.unlink(join(cache_dir, cache_file))


def system_info():
    out = {'constructor': CONSTRUCTOR_VERSION,
           'conda': CONDA_INTERFACE_VERSION,
           'platform': sys.platform,
           'python': sys.version,
           'python_version': tuple(sys.version_info),
           'machine': platform.machine(),
           'platform_full': platform.version()}
    if sys.platform == 'darwin':
        out['extra'] = platform.mac_ver()
    elif sys.platform.startswith('linux'):
        if conda_distro is not None:
            out['extra'] = conda_distro.linux_distribution(full_distribution_name=False)
        elif hasattr(platform, 'dist'):
            out['extra'] = platform.dist()
    elif sys.platform.startswith('win'):
        out['extra'] = platform.win32_ver()
        prefix = default_prefix
        prefix_records = list(PrefixData(prefix).iter_records())
        nsis_prefix_rec = next(
            (rec for rec in prefix_records if rec.name == 'nsis'), None)
        if nsis_prefix_rec:
            out['nsis'] = nsis_prefix_rec.version
    return out


def write_files(info, dst_dir):
    with open(join(dst_dir, '.constructor-build.info'), 'w') as fo:
        json.dump(system_info(), fo)

    all_urls = info["_urls"].copy()
    for env_info in info.get("_extra_envs_info", {}).values():
        all_urls += env_info["_urls"]

    final_urls_md5s = tuple((get_final_url(info, url), md5) for url, md5 in info["_urls"])
    all_final_urls_md5s = tuple((get_final_url(info, url), md5) for url, md5 in all_urls)

    with open(join(dst_dir, 'urls'), 'w') as fo:
        for url, md5 in all_final_urls_md5s:
            url = ensure_transmuted_ext(info, url)
            fo.write('%s#%s\n' % (url, md5))

    with open(join(dst_dir, 'urls.txt'), 'w') as fo:
        for url, _ in all_final_urls_md5s:
            fo.write('%s\n' % url)

    all_dists = info["_dists"].copy()
    for env_info in info.get("_extra_envs_info", {}).values():
        all_dists += env_info["_dists"]
    all_dists = list({dist: None for dist in all_dists})  # de-duplicate

    write_index_cache(info, dst_dir, all_dists)

    # base environment conda-meta
    write_conda_meta(info, dst_dir, final_urls_md5s)

    write_repodata_record(info, dst_dir)

    # base environment file used with conda install --file
    # (list of specs/dists to install)
    write_env_txt(info, dst_dir, info["_urls"])

    for fn in files:
        os.chmod(join(dst_dir, fn), 0o664)

    for env_name, env_info in info.get("_extra_envs_info", {}).items():
        env_config = info["extra_envs"][env_name]
        env_dst_dir = os.path.join(dst_dir, "envs", env_name)
        # environment conda-meta
        env_urls_md5 = tuple((get_final_url(info, url), md5) for url, md5 in env_info["_urls"])
        user_requested_specs = env_config.get('user_requested_specs', env_config.get('specs', ()))
        write_conda_meta(info, env_dst_dir, env_urls_md5, user_requested_specs)
        # environment installation list
        write_env_txt(info, env_dst_dir, env_info["_urls"])
        # channels
        write_channels_txt(info, env_dst_dir, env_config)
        # shortcuts
        write_shortcuts_txt(info, env_dst_dir, env_config)


def write_conda_meta(info, dst_dir, final_urls_md5s, user_requested_specs=None):
    if user_requested_specs is None:
        user_requested_specs = info.get('user_requested_specs', info.get('specs', ()))

    cmd = path_split(sys.argv[0])[-1]
    if len(sys.argv) > 1:
        cmd = "%s %s" % (cmd, " ".join(sys.argv[1:]))

    builder = [
        "==> %s <==" % time.strftime('%Y-%m-%d %H:%M:%S'),
        "# cmd: %s" % cmd,
    ]
    dists = tuple(Dist(url) for url, _ in final_urls_md5s)

    builder.extend("+%s" % dist.full_name for dist in dists)
    if user_requested_specs:
        update_specs = [str(MatchSpec(s)) for s in user_requested_specs]
        builder.append("# update specs: %s" % update_specs)
    builder.append("\n")

    if not isdir(join(dst_dir, 'conda-meta')):
        os.makedirs(join(dst_dir, 'conda-meta'))
    with open(join(dst_dir, 'conda-meta', 'history'), 'w') as fh:
        fh.write("\n".join(builder))


def write_repodata_record(info, dst_dir):
    all_dists = info["_dists"].copy()
    for env_data in info.get("_extra_envs_info", {}).values():
        all_dists += env_data["_dists"]
    for dist in all_dists:
        if filename_dist(dist).endswith(".conda"):
            _dist = filename_dist(dist)[:-6]
        elif filename_dist(dist).endswith(".tar.bz2"):
            _dist = filename_dist(dist)[:-8]
        record_file = join(_dist, 'info', 'repodata_record.json')
        record_file_src = join(info['_download_dir'], record_file)

        with open(record_file_src) as rf:
            rr_json = json.load(rf)

        rr_json['url'] = get_final_url(info, rr_json['url'])
        rr_json['channel'] = get_final_url(info, rr_json['channel'])

        if not isdir(join(dst_dir, _dist, 'info')):
            os.makedirs(join(dst_dir, _dist, 'info'))

        record_file_dest = join(dst_dir, record_file)

        with open(record_file_dest, 'w') as rf:
            json.dump(rr_json, rf, indent=2, sort_keys=True)


def write_env_txt(info, dst_dir, urls):
    """
    urls is an iterable of tuples with url and md5 values
    """
    header = dedent(
        f"""
        # This file may be used to create an environment using:
        # $ conda create --name <env> --file <this file>
        # platform: {info['_platform']}
        @EXPLICIT
        """
    ).lstrip()
    with open(join(dst_dir, "env.txt"), "w") as envf:
        envf.write(header)
        envf.write('\n'.join([f"{url}#{md5}" for url, md5 in urls]))


def write_channels_txt(info, dst_dir, env_config):
    env_config = env_config.copy()
    if "channels" not in env_config:
        env_config["channels"] = info.get("channels", ())
    if "channels_remap" not in env_config:
        env_config["channels_remap"] = info.get("channels_remap", ())

    with open(join(dst_dir, "channels.txt"), "w") as f:
        f.write(",".join(get_final_channels(env_config)))


<<<<<<< HEAD
def write_shortcuts_txt(info, dst_dir, env_config):
    if "menu_packages" in env_config:
        contents = shortcuts_flags(env_config)
    else:
        contents = shortcuts_flags(info)
    with open(join(dst_dir, "shortcuts.txt"), "w") as f:
        f.write(contents)


def copy_extra_files(info, workdir):
    extra_files = info.get('extra_files')
=======
def copy_extra_files(
    extra_files: List[Union[os.PathLike, Mapping]], workdir: os.PathLike
) -> List[os.PathLike]:
    """Copy list of extra files to a working directory

    Args:
        extra_files (List[Union[os.PathLike, Mapping]]): A path or a mapping
        workdir (os.PathLike): Path to where extra files will be copied to.

    Raises:
        FileNotFoundError: Raises when the file isn't found.

    Returns:
        List[os.PathLike]: List of normalized paths of copied locations.
    """
>>>>>>> dc824e3b
    if not extra_files:
        return []
    copied = []
    for path in extra_files:
        if isinstance(path, str):
            copied.append(shutil.copy(path, workdir))
        elif isinstance(path, dict):
            assert len(path) == 1
            origin, destination = next(iter(path.items()))
            orig_path = Path(origin)
            if not orig_path.exists():
                raise FileNotFoundError(f"File {origin} does not exist.")
            dest_path = Path(workdir) / destination
            dest_path.parent.mkdir(parents=True, exist_ok=True)
            copied.append(shutil.copy(orig_path, dest_path))
    return copied<|MERGE_RESOLUTION|>--- conflicted
+++ resolved
@@ -249,7 +249,6 @@
         f.write(",".join(get_final_channels(env_config)))
 
 
-<<<<<<< HEAD
 def write_shortcuts_txt(info, dst_dir, env_config):
     if "menu_packages" in env_config:
         contents = shortcuts_flags(env_config)
@@ -259,9 +258,6 @@
         f.write(contents)
 
 
-def copy_extra_files(info, workdir):
-    extra_files = info.get('extra_files')
-=======
 def copy_extra_files(
     extra_files: List[Union[os.PathLike, Mapping]], workdir: os.PathLike
 ) -> List[os.PathLike]:
@@ -277,7 +273,6 @@
     Returns:
         List[os.PathLike]: List of normalized paths of copied locations.
     """
->>>>>>> dc824e3b
     if not extra_files:
         return []
     copied = []
