# (c) 2016 Anaconda, Inc. / https://anaconda.com
# All Rights Reserved
#
# constructor is distributed under the terms of the BSD 3-clause license.
# Consult LICENSE.txt or http://opensource.org/licenses/BSD-3-Clause.

from __future__ import absolute_import, division, print_function

import os
from os.path import abspath, dirname, isfile, join
import shutil
from subprocess import Popen, PIPE, check_call, check_output
import sys
import math
import tempfile
from pathlib import PureWindowsPath

from .construct import ns_platform
from .imaging import write_images
<<<<<<< HEAD
from .preconda import copy_extra_files, write_files as preconda_write_files
from .utils import (filename_dist, fill_template, make_VIProductVersion,
=======
from .preconda import write_files as preconda_write_files
from .utils import (approx_size_kb, filename_dist, fill_template, make_VIProductVersion,
>>>>>>> f0b0f888
                    preprocess, add_condarc, get_final_channels)

THIS_DIR = abspath(dirname(__file__))
NSIS_DIR = join(THIS_DIR, 'nsis')
MAKENSIS_EXE = abspath(join(sys.prefix, 'NSIS', 'makensis.exe'))


def str_esc(s):
    for a, b in [('$', '$$'), ('"', '$\\"'), ('\n', '$\\n'), ('\t', '$\\t')]:
        s = s.replace(a, b)
    return '"%s"' % s


def read_nsi_tmpl(info):
    path = abspath(info.get('nsis_template', join(NSIS_DIR, 'main.nsi.tmpl')))
    print('Reading: %s' % path)
    with open(path) as fi:
        return fi.read()


def pkg_commands(download_dir, dists):
    for fn in dists:
        yield 'File %s' % str_esc(join(download_dir, fn))


def extra_files_commands(paths, common_parent):
    paths = sorted([PureWindowsPath(p) for p in paths])
    lines = []
    current_output_path = "$INSTDIR"
    for path in paths:
        relative_parent = path.relative_to(common_parent).parent
        output_path = f"$INSTDIR\\{relative_parent}"
        if output_path != current_output_path:
            lines.append(f"SetOutPath {output_path}")
            current_output_path = output_path
        lines.append(f"File {path}")
    return lines


def make_nsi(info, dir_path, extra_files=()):
    "Creates the tmp/main.nsi from the template file"
    name = info['name']
    download_dir = info['_download_dir']
    dists = info['_dists']
    py_name, py_version, unused_build = filename_dist(dists[0]).rsplit('-', 2)
    assert py_name == 'python'
    arch = int(info['_platform'].split('-')[1])
    info['post_install_desc'] = info.get('post_install_desc', "")

    # these appear as __<key>__ in the template, and get escaped
    replace = {
        'NAME': name,
        'VERSION': info['version'],
        'COMPANY': info.get('company', 'Unknown, Inc.'),
        'ARCH': '%d-bit' % arch,
        'PY_VER': ".".join(py_version.split(".")[:2]),
        'PYVERSION_JUSTDIGITS': ''.join(py_version.split('.')),
        'PYVERSION': py_version,
        'PYVERSION_MAJOR': py_version.split('.')[0],
        'DEFAULT_PREFIX': info.get('default_prefix', join('%USERPROFILE%', name.lower())),
        'DEFAULT_PREFIX_DOMAIN_USER': info.get('default_prefix_domain_user',
                                               join('%LOCALAPPDATA%', name.lower())),
        'DEFAULT_PREFIX_ALL_USERS': info.get('default_prefix_all_users',
                                             join('%ALLUSERSPROFILE%', name.lower())),

        'POST_INSTALL_DESC': info['post_install_desc'],
        'OUTFILE': info['_outpath'],
        'VIPV': make_VIProductVersion(info['version']),
        'ICONFILE': '@icon.ico',
        'HEADERIMAGE': '@header.bmp',
        'WELCOMEIMAGE': '@welcome.bmp',
        'LICENSEFILE': abspath(info.get('license_file', join(NSIS_DIR, 'placeholder_license.txt'))),
        'CONDA_HISTORY': '@' + join('conda-meta', 'history'),
        'CONDA_EXE': '@_conda.exe',
        'ENV_TXT': '@env.txt',
        'URLS_FILE': '@urls',
        'URLS_TXT_FILE': '@urls.txt',
        'POST_INSTALL': '@post_install.bat',
        'PRE_UNINSTALL': '@pre_uninstall.bat',
        'INDEX_CACHE': '@cache',
        'REPODATA_RECORD': '@repodata_record.json',
        'CHANNELS': ','.join(get_final_channels(info))
    }
    for key, value in replace.items():
        if value.startswith('@'):
            value = join(dir_path, value[1:])
        replace[key] = str_esc(value)

    data = read_nsi_tmpl(info)
    ppd = ns_platform(info['_platform'])
    ppd['initialize_by_default'] = info.get('initialize_by_default', None)
    ppd['register_python_default'] = info.get('register_python_default', None)
    ppd['check_path_length'] = info.get('check_path_length', None)
    ppd['check_path_spaces'] = info.get('check_path_spaces', True)
    ppd['keep_pkgs'] = info.get('keep_pkgs') or False
    ppd['post_install_exists'] = bool(info.get('post_install'))
    data = preprocess(data, ppd)
    data = fill_template(data, replace)
    if info['_platform'].startswith("win") and sys.platform != 'win32':
        # Branding /TRIM commannd is unsupported on non win platform
        data_lines = data.split("\n")
        for i, line in enumerate(data_lines):
            if "/TRIM" in line:
                del data_lines[i]
                break
        data = "\n".join(data_lines)

    approx_pkgs_size_kb = approx_size_kb(info, "pkgs")

    # these are unescaped (and unquoted)
    for key, value in [
        ('@NAME@', name),
        ('@NSIS_DIR@', NSIS_DIR),
        ('@BITS@', str(arch)),
        ('@PKG_COMMANDS@', '\n    '.join(pkg_commands(download_dir, dists))),
        ('@WRITE_CONDARC@', '\n    '.join(add_condarc(info))),
        ('@MENU_PKGS@', ' '.join(info.get('menu_packages', []))),
        ('@SIZE@', str(approx_pkgs_size_kb)),
        ('@UNINSTALL_NAME@', info.get('uninstall_name',
                                      '${NAME} ${VERSION} (Python ${PYVERSION} ${ARCH})'
                                      )),
        ('@EXTRA_FILES@', '\n    '.join(extra_files_commands(extra_files, dir_path))),
    ]:
        data = data.replace(key, value)

    nsi_path = join(dir_path, 'main.nsi')
    with open(nsi_path, 'w') as fo:
        fo.write(data)
    # Uncomment to see the file for debugging
    # with open('main.nsi', 'w') as fo:
    #     fo.write(data)
    # Copy all the NSIS header files (*.nsh)
    for fn in os.listdir(NSIS_DIR):
        if fn.endswith('.nsh'):
            shutil.copy(join(NSIS_DIR, fn),
                        join(dir_path, fn))

    print('Created %s file' % nsi_path)
    return nsi_path


def verify_nsis_install():
    print("Checking for '%s'" % MAKENSIS_EXE)
    if not isfile(MAKENSIS_EXE):
        sys.exit("""
Error: no file %s
    please make sure nsis is installed:
    > conda install nsis
""" % MAKENSIS_EXE)
    if sys.platform == "win32":
        out = check_output([MAKENSIS_EXE, '/VERSION'])
    else:
        out = check_output([MAKENSIS_EXE, '-VERSION'])
    out = out.decode('utf-8').strip()
    print("NSIS version: %s" % out)
    for dn in 'x86-unicode', 'x86-ansi', '.':
        untgz_dll = abspath(join(sys.prefix, 'NSIS',
                                 'Plugins', dn, 'untgz.dll'))
        if isfile(untgz_dll):
            break
    else:
        sys.exit("Error: no file untgz.dll")


def create(info, verbose=False):
    verify_nsis_install()
    tmp_dir = tempfile.mkdtemp()
    preconda_write_files(info, tmp_dir)
    copied_extra_files = copy_extra_files(info, tmp_dir)
    shutil.copyfile(info['_conda_exe'], join(tmp_dir, '_conda.exe'))

    if 'pre_install' in info:
        sys.exit("Error: Cannot run pre install on Windows, sorry.\n")

    post_dst = join(tmp_dir, 'post_install.bat')
    try:
        shutil.copy(info['post_install'], post_dst)
    except KeyError:
        with open(post_dst, 'w') as fo:
            fo.write(":: this is an empty post install .bat script\n")

    pre_dst = join(tmp_dir, 'pre_uninstall.bat')
    try:
        shutil.copy(info['pre_uninstall'], pre_dst)
    except KeyError:
        with open(pre_dst, 'w') as fo:
            fo.write(":: this is an empty pre uninstall .bat script\n")

    write_images(info, tmp_dir)
    nsi = make_nsi(info, tmp_dir, extra_files=copied_extra_files)
    if verbose:
        verbosity = 'V4'
    else:
        verbosity = 'V2'
    if sys.platform == "win32":
        verbosity = "/" + verbosity
    else:
        verbosity = "-" + verbosity
    args = [MAKENSIS_EXE, verbosity, nsi]
    print('Calling: %s' % args)
    if verbose:
        sub = Popen(args, stdout=PIPE, stderr=PIPE)
        stdout, stderr = sub.communicate()
        for msg, information in zip((stdout, stderr), ('stdout', 'stderr')):
            # on Python3 we're getting bytes
            if hasattr(msg, 'decode'):
                msg = msg.decode()
            print('makensis {}:'.format(information))
            print(msg)
    else:
        check_call(args)
    shutil.rmtree(tmp_dir)


if __name__ == '__main__':
    make_nsi({'name': 'Maxi', 'version': '1.2',
              '_platform': 'win-64',
              '_outpath': 'dummy.exe',
              '_download_dir': 'dummy',
              '_dists': ['python-2.7.9-0.tar.bz2',
                         'vs2008_runtime-1.0-1.tar.bz2']},
             '.')<|MERGE_RESOLUTION|>--- conflicted
+++ resolved
@@ -17,13 +17,8 @@
 
 from .construct import ns_platform
 from .imaging import write_images
-<<<<<<< HEAD
 from .preconda import copy_extra_files, write_files as preconda_write_files
-from .utils import (filename_dist, fill_template, make_VIProductVersion,
-=======
-from .preconda import write_files as preconda_write_files
 from .utils import (approx_size_kb, filename_dist, fill_template, make_VIProductVersion,
->>>>>>> f0b0f888
                     preprocess, add_condarc, get_final_channels)
 
 THIS_DIR = abspath(dirname(__file__))
