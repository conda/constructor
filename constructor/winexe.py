--- conflicted
+++ resolved
@@ -136,18 +136,9 @@
 
         # Set channels
         System::Call 'kernel32::SetEnvironmentVariable(t,t)i("CONDA_CHANNELS", "{channels}").r0'
-<<<<<<< HEAD
-
-        # Run conda install
-        ${{If}} $Ana_CreateShortcuts_State = ${{BST_CHECKED}}
-            DetailPrint "Installing packages for {name}, creating shortcuts if necessary..."
-            push '"$INSTDIR\_conda.exe" install --offline -yp "{prefix}" --file "{env_txt}" {shortcuts}'
-        ${{Else}}
-            DetailPrint "Installing packages for {name}..."
-            push '"$INSTDIR\_conda.exe" install --offline -yp "{prefix}" --file "{env_txt}" --no-shortcuts'
-=======
         # Set register_envs
         System::Call 'kernel32::SetEnvironmentVariable(t,t)i("CONDA_REGISTER_ENVS", "{register_envs}").r0'
+
         # Run conda
         SetDetailsPrint TextOnly
         nsExec::ExecToLog '"$INSTDIR\_conda.exe" install --offline -yp "{prefix}" --file "{env_txt}" {shortcuts}'
@@ -156,7 +147,6 @@
             DetailPrint "::error:: Failed to link extracted packages to {prefix}!"
             MessageBox MB_OK|MB_ICONSTOP "Failed to link extracted packages to {prefix}. Please check logs." /SD IDOK
             Abort
->>>>>>> fec1f980
         ${{EndIf}}
         push 'Failed to link extracted packages to {prefix}!'
         push 'WithLog'
@@ -183,12 +173,8 @@
         conda_meta=r"$INSTDIR\conda-meta",
         history_abspath=join(dir_path, "conda-meta", "history"),
         channels=','.join(get_final_channels(info)),
-<<<<<<< HEAD
         shortcuts=shortcuts_flags(info),
-=======
-        shortcuts="--no-shortcuts",
         register_envs=str(info.get("register_envs", True)).lower(),
->>>>>>> fec1f980
     ).splitlines()
     # now we generate one more block per extra env, if present
     for env_name in info.get("_extra_envs_info", {}):
@@ -207,12 +193,8 @@
             conda_meta=join("$INSTDIR", "envs", env_name, "conda-meta"),
             history_abspath=join(dir_path, "envs", env_name, "conda-meta", "history"),
             channels=",".join(get_final_channels(channel_info)),
-<<<<<<< HEAD
             shortcuts=shortcuts_flags(env_info),
-=======
-            shortcuts="",
             register_envs=str(info.get("register_envs", True)).lower(),
->>>>>>> fec1f980
         ).splitlines()
 
     return [line.strip() for line in lines]
