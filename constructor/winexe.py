--- conflicted
+++ resolved
@@ -395,32 +395,6 @@
     for key, value in variables.items():
         if value.startswith('@'):
             value = join(dir_path, value[1:])
-<<<<<<< HEAD
-        replace[key] = win_str_esc(value)
-
-    data = read_nsi_tmpl(info)
-    ppd = ns_platform(info['_platform'])
-    ppd['initialize_conda'] = info.get('initialize_conda', True)
-    ppd['initialize_by_default'] = info.get('initialize_by_default', None)
-    ppd['register_python'] = info.get('register_python', True)
-    ppd['register_python_default'] = info.get('register_python_default', None)
-    ppd['check_path_length'] = info.get('check_path_length', None)
-    ppd['check_path_spaces'] = info.get('check_path_spaces', True)
-    ppd['keep_pkgs'] = info.get('keep_pkgs') or False
-    ppd['pre_install_exists'] = bool(info.get('pre_install'))
-    ppd['post_install_exists'] = bool(info.get('post_install'))
-    ppd['with_conclusion_text'] = bool(conclusion_text)
-    ppd["enable_debugging"] = bool(os.environ.get("NSIS_USING_LOG_BUILD"))
-    ppd["has_conda"] = info["_has_conda"]
-    ppd["custom_welcome"] = info.get("welcome_file", "").endswith(".nsi")
-    ppd["custom_conclusion"] = info.get("conclusion_file", "").endswith(".nsi")
-    ppd["has_license"] = bool(info.get("license_file"))
-    ppd["post_install_pages"] = bool(info.get("post_install_pages"))
-    ppd["uninstall_with_conda_exe"] = bool(info.get("uninstall_with_conda_exe"))
-
-    data = preprocess(data, ppd)
-    data = fill_template(data, replace, exceptions=nsis_predefines)
-=======
         variables[key] = win_str_esc(value)
 
     # From now on, the items added to variables will NOT be escaped
@@ -443,6 +417,7 @@
     variables["custom_conclusion"] = info.get("conclusion_file", "").endswith(".nsi")
     variables["has_license"] = bool(info.get("license_file"))
     variables["post_install_pages"] = bool(info.get("post_install_pages"))
+    variables["uninstall_with_conda_exe"] = bool(info.get("uninstall_with_conda_exe"))
 
     approx_pkgs_size_kb = approx_size_kb(info, "pkgs")
 
@@ -483,7 +458,6 @@
     variables['NO_RCS_ARG'] = info.get('_ignore_condarcs_arg', '')
 
     data = render_template(read_nsi_tmpl(info), **variables)
->>>>>>> d4ac85ff
     if info['_platform'].startswith("win") and sys.platform != 'win32':
         # Branding /TRIM commannd is unsupported on non win platform
         data_lines = data.split("\n")
@@ -493,54 +467,6 @@
                 break
         data = "\n".join(data_lines)
 
-<<<<<<< HEAD
-    approx_pkgs_size_kb = approx_size_kb(info, "pkgs")
-
-    # these are unescaped (and unquoted)
-    for key, value in [
-        ('@NAME@', name),
-        ('@NSIS_DIR@', NSIS_DIR),
-        ('@BITS@', str(arch)),
-        ('@PKG_COMMANDS@', '\n    '.join(pkg_commands(download_dir, dists))),
-        ('@SIGNTOOL_COMMAND@', signing_tool.get_signing_command() if signing_tool else ""),
-        ('@SETUP_ENVS@', '\n    '.join(setup_envs_commands(info, dir_path))),
-        ('@WRITE_CONDARC@', '\n    '.join(add_condarc(info))),
-        ('@SIZE@', str(approx_pkgs_size_kb)),
-        ('@UNINSTALL_NAME@', info.get('uninstall_name',
-                                      '${NAME} ${VERSION} (Python ${PYVERSION} ${ARCH})'
-                                      )),
-        ('@UNINSTALL_COMMANDS@', '\n    '.join(uninstall_commands(info))),
-        ('@EXTRA_FILES@', '\n    '.join(extra_files_commands(extra_files, dir_path))),
-        ('@SCRIPT_ENV_VARIABLES@', '\n    '.join(setup_script_env_variables(info))),
-        (
-            '@CUSTOM_WELCOME_FILE@',
-            custom_nsi_insert_from_file(info.get('welcome_file', ''))
-            if ppd['custom_welcome']
-            else ''
-        ),
-        (
-            '@CUSTOM_CONCLUSION_FILE@',
-            custom_nsi_insert_from_file(info.get('conclusion_file', ''))
-            if ppd['custom_conclusion']
-            else ''
-        ),
-        (
-            '@POST_INSTALL_PAGES@',
-            '\n'.join(
-                custom_nsi_insert_from_file(file) for file in info.get('post_install_pages', [])
-            ),
-        ),
-        ('@TEMP_EXTRA_FILES@', '\n    '.join(insert_tempfiles_commands(temp_extra_files))),
-        ('@VIRTUAL_SPECS@', " ".join([f'"{spec}"' for spec in info.get("virtual_specs", ())])),
-        # This is the same but without quotes so we can print it fine
-        ('@VIRTUAL_SPECS_DEBUG@', " ".join([spec for spec in info.get("virtual_specs", ())])),
-        ('@LICENSEFILENAME@', basename(info.get('license_file', 'placeholder_license.txt'))),
-        ('@NO_RCS_ARG@', info.get('_ignore_condarcs_arg', '')),
-    ]:
-        data = data.replace(key, value)
-
-=======
->>>>>>> d4ac85ff
     nsi_path = join(dir_path, 'main.nsi')
     with open(nsi_path, 'w') as fo:
         fo.write(data)
