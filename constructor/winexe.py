--- conflicted
+++ resolved
@@ -16,15 +16,9 @@
 
 from .construct import ns_platform
 from .imaging import write_images
-<<<<<<< HEAD
-from .preconda import write_files as preconda_write_files
-from .utils import (filename_dist, fill_template, make_VIProductVersion,
-                    preprocess, add_condarc, get_final_channels, shortcuts_flags)
-=======
 from .preconda import copy_extra_files, write_files as preconda_write_files
 from .utils import (approx_size_kb, filename_dist, fill_template, make_VIProductVersion,
-                    preprocess, add_condarc, get_final_channels)
->>>>>>> 416127b0
+                    preprocess, add_condarc, get_final_channels, shortcuts_flags)
 
 THIS_DIR = abspath(dirname(__file__))
 NSIS_DIR = join(THIS_DIR, 'nsis')
@@ -69,30 +63,45 @@
 def setup_envs_commands(info, dir_path):
     template = """
         # Set up {name} env
-        SetDetailsPrint TextOnly
+        SetDetailsPrint both
         DetailPrint "Setting up the {name} environment ..."
-        SetDetailsPrint both
+        SetDetailsPrint listonly
+        
         # List of packages to install
         SetOutPath "{env_txt_dir}"
         File "{env_txt_abspath}"
+        
         # A conda-meta\history file is required for a valid conda prefix
         SetOutPath "{conda_meta}"
         File "{history_abspath}"
+        
         # Set channels
         System::Call 'kernel32::SetEnvironmentVariable(t,t)i("CONDA_CHANNELS", "{channels}").r0'
-        # Run conda
-        SetDetailsPrint TextOnly
-        nsExec::ExecToLog '"$INSTDIR\_conda.exe" install --offline -yp "{prefix}" --file "{env_txt}" {shortcuts}'
-        Pop $0
-        ${{If}} $0 != "0"
-            DetailPrint "::error:: Failed to link extracted packages to {prefix}!"
-            MessageBox MB_OK|MB_ICONSTOP "Failed to link extracted packages to {prefix}. Please check logs." /SD IDOK
-            Abort
-        ${{EndIf}}
+        
+        # Run conda install
+        DetailPrint "Linking packages for {name}..."
+        SetDetailsPrint listonly
+        push '"$INSTDIR\_conda.exe" install --offline -yp "{prefix}" --file "{env_txt}" --no-shortcuts'
+        push 'Failed to link extracted packages to {prefix}!"
+        push 'WithLog'
+        call AbortRetryNSExecWait
         SetDetailsPrint both
+        
+        # Handle shortcuts
+        ${If} $Ana_CreateShortcuts_State = ${BST_CHECKED}
+            DetailPrint "Creating {name} menus..."
+            SetDetailsPrint listonly
+            push '"$INSTDIR\_conda.exe" constructor --prefix "{prefix}" --make-menus {menu_pkgs}'
+            push 'Failed to create menus'
+            push 'WithLog'
+            call AbortRetryNSExecWait
+            SetDetailsPrint both
+        ${EndIf}
+
         # Cleanup {name} env.txt
         SetOutPath "$INSTDIR"
         Delete "{env_txt}"
+        
         # Restore shipped conda-meta\history for remapped
         # channels and retain only the first transaction
         SetOutPath "{conda_meta}"
@@ -108,7 +117,7 @@
         conda_meta=r"$INSTDIR\conda-meta",
         history_abspath=join(dir_path, "conda-meta", "history"),
         channels=','.join(get_final_channels(info)),
-        shortcuts="--no-shortcuts"
+        menu_pkgs=' '.join(info.get('menu_packages', [])),
     ).splitlines()
     # now we generate one more block per extra env, if present
     for env_name in info.get("_extra_envs_info", {}):
@@ -127,7 +136,7 @@
             conda_meta=join("$INSTDIR", "envs", env_name, "conda-meta"),
             history_abspath=join(dir_path, "envs", env_name, "conda-meta", "history"),
             channels=",".join(get_final_channels(channel_info)),
-            shortcuts="",
+            menu_pkgs=' '.join(env_info.get('menu_packages', info.get('menu_packages', []))),
         ).splitlines()
 
     return [line.strip() for line in lines]
