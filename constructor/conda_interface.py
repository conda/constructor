--- conflicted
+++ resolved
@@ -2,14 +2,10 @@
 from __future__ import absolute_import, division, print_function, unicode_literals
 
 import json
-<<<<<<< HEAD
 import os
-=======
-from os.path import join
-from itertools import chain
->>>>>>> 3a12389f
 import sys
 from copy import deepcopy
+from itertools import chain
 from os.path import join
 
 from constructor.utils import hash_files
