# -*- coding: utf-8 -*-
from __future__ import absolute_import, division, print_function, unicode_literals

import json
import os
import sys
from copy import deepcopy
from itertools import chain
from os.path import join

from constructor.utils import hash_files

NAV_APPS = ['glueviz', 'jupyterlab', 'notebook',
            'orange3', 'qtconsole', 'rstudio', 'spyder', 'vscode']

try:
    from conda import __version__ as CONDA_INTERFACE_VERSION
    conda_interface_type = 'conda'
except ImportError:
    raise RuntimeError("Conda must be installed for python interpreter\n"
                       "with sys.prefix: %s" % sys.prefix)

if conda_interface_type == 'conda':
    # This import path has been stable since 2016
    from conda.models.version import VersionOrder

    _conda_version = VersionOrder(CONDA_INTERFACE_VERSION).version
    # Flatten VersionOrder.version, skip epoch, and keep only major and minor
    CONDA_MAJOR_MINOR = tuple(chain.from_iterable(_conda_version))[1:3]

    from conda._vendor.toolz.itertoolz import (
        concatv as _concatv, get as _get, groupby as _groupby,
    )
    from conda.api import SubdirData # noqa
    from conda.base.context import (
        context as _conda_context, replace_context_default as _conda_replace_context_default,
    )
    from conda.common.io import env_vars as _env_vars
    from conda.core.package_cache_data import (
        PackageCacheData as _PackageCacheData,
    )
    from conda.core.prefix_data import PrefixData as _PrefixData
    from conda.core.solve import Solver as _Solver
    from conda.exports import default_prefix as _default_prefix
    from conda.models.channel import all_channel_urls as _all_channel_urls
    from conda.gateways.disk.read import read_paths_json as _read_paths_json
    from conda.models.dist import Dist as _Dist
    from conda.exports import MatchSpec as _MatchSpec
    from conda.exports import download as _download
    from conda.models.version import VersionOrder # noqa
    try:
        from conda.models.records import PackageCacheRecord as _PackageCacheRecord
    except ImportError:
        from conda.models.package_cache_record import PackageCacheRecord as _PackageCacheRecord

    # used by fcp.py
    PackageCacheData = _PackageCacheData
    Solver, read_paths_json = _Solver, _read_paths_json
    concatv, get, groupby, all_channel_urls = _concatv, _get, _groupby, _all_channel_urls
    conda_context, env_vars = _conda_context, _env_vars
    conda_replace_context_default = _conda_replace_context_default
    download, PackageCacheRecord = _download, _PackageCacheRecord

    # used by preconda.py
    Dist, MatchSpec, PrefixData, default_prefix = _Dist, _MatchSpec, _PrefixData, _default_prefix

    cc_platform = conda_context.subdir

    from conda.exports import cache_fn_url as _cache_fn_url

    distro = None
    if sys.platform.startswith('linux'):
        try:
            from conda._vendor import distro
        except ImportError:
            pass

    def get_repodata(url):
        if CONDA_MAJOR_MINOR >= (4, 5):
            from conda.core.subdir_data import fetch_repodata_remote_request
            raw_repodata_str = fetch_repodata_remote_request(url, None, None)
        elif CONDA_MAJOR_MINOR >= (4, 4):
            from conda.core.repodata import fetch_repodata_remote_request
            raw_repodata_str = fetch_repodata_remote_request(url, None, None)
        elif CONDA_MAJOR_MINOR >= (4, 3):
            from conda.core.repodata import fetch_repodata_remote_request
            repodata_obj = fetch_repodata_remote_request(None, url, None, None)
            raw_repodata_str = json.dumps(repodata_obj)
        else:
            raise NotImplementedError("unsupported version of conda: %s" % CONDA_INTERFACE_VERSION)

        # noarch-only repos are valid. In this case, the architecture specific channel will return None
        if raw_repodata_str is None:
            full_repodata = None
        else:
            full_repodata = json.loads(raw_repodata_str)

        return full_repodata

    def write_repodata(cache_dir, url, full_repodata, used_packages, info):
        used_repodata = {k: full_repodata[k] for k in
                         set(full_repodata.keys()) - {'packages', 'packages.conda', 'removed'}}
        used_repodata['packages.conda'] = {}
        used_repodata['removed'] = []
        used_repodata['packages'] = {
            k: v for k, v in full_repodata['packages'].items() if v['name'] in NAV_APPS}

        # Minify the included repodata
        for package in used_packages:
<<<<<<< HEAD
            for key in ('packages', 'packages.conda'):
                if package in full_repodata.get(key, {}):
                    used_repodata[key][package] = full_repodata[key][package]

        # The first line of the JSON should contain cache metadata
        # Choose an arbitrary old, expired date, so that conda will want to
        # immediately update it when not being run in offline mode
        url = used_repodata.pop('_url').rstrip("/")
        repodata = json.dumps(used_repodata, indent=2)
        repodata_header = json.dumps(
            {
                "_mod": "Mon, 07 Jan 2019 15:22:15 GMT",
                "_url": url,
            }
        )
        repodata = repodata_header[:-1] + "," + repodata[1:]
        repodata_filename = _cache_fn_url(url)
=======
            key = 'packages.conda' if package.endswith(".conda") else 'packages'
            if package in full_repodata.get(key, {}):
                used_repodata[key][package] = full_repodata[key][package]
                continue
            # If we're transcoding packages, fix-up the metadata
            if package.endswith(".conda"):
                original_package = package[:-len(".conda")] + ".tar.bz2"
                original_key = "packages"
            elif package.endswith(".tar.bz2"):
                original_package = package[:-len(".tar.bz2")] + ".conda"
                original_key = "packages.conda"
            else:
                raise NotImplementedError("Package type is unknown for: %s" % package)
            if original_package in full_repodata.get(original_key, {}):
                data = deepcopy(full_repodata[original_key][original_package])
                pkg_fn = join(info["_download_dir"], package)
                data["size"] = os.stat(pkg_fn).st_size
                data["sha256"] = hash_files([pkg_fn], algorithm='sha256')
                data["md5"] = hash_files([pkg_fn])
                used_repodata[key][package] = data

        repodata_filename = _cache_fn_url(used_repodata['_url'].rstrip("/"))
>>>>>>> bc0ce276
        with open(join(cache_dir, repodata_filename), 'w') as fh:
            fh.write(repodata)<|MERGE_RESOLUTION|>--- conflicted
+++ resolved
@@ -107,25 +107,6 @@
 
         # Minify the included repodata
         for package in used_packages:
-<<<<<<< HEAD
-            for key in ('packages', 'packages.conda'):
-                if package in full_repodata.get(key, {}):
-                    used_repodata[key][package] = full_repodata[key][package]
-
-        # The first line of the JSON should contain cache metadata
-        # Choose an arbitrary old, expired date, so that conda will want to
-        # immediately update it when not being run in offline mode
-        url = used_repodata.pop('_url').rstrip("/")
-        repodata = json.dumps(used_repodata, indent=2)
-        repodata_header = json.dumps(
-            {
-                "_mod": "Mon, 07 Jan 2019 15:22:15 GMT",
-                "_url": url,
-            }
-        )
-        repodata = repodata_header[:-1] + "," + repodata[1:]
-        repodata_filename = _cache_fn_url(url)
-=======
             key = 'packages.conda' if package.endswith(".conda") else 'packages'
             if package in full_repodata.get(key, {}):
                 used_repodata[key][package] = full_repodata[key][package]
@@ -147,7 +128,18 @@
                 data["md5"] = hash_files([pkg_fn])
                 used_repodata[key][package] = data
 
-        repodata_filename = _cache_fn_url(used_repodata['_url'].rstrip("/"))
->>>>>>> bc0ce276
+        # The first line of the JSON should contain cache metadata
+        # Choose an arbitrary old, expired date, so that conda will want to
+        # immediately update it when not being run in offline mode
+        url = used_repodata.pop('_url').rstrip("/")
+        repodata = json.dumps(used_repodata, indent=2)
+        repodata_header = json.dumps(
+            {
+                "_mod": "Mon, 07 Jan 2019 15:22:15 GMT",
+                "_url": url,
+            }
+        )
+        repodata = repodata_header[:-1] + "," + repodata[1:]
+        repodata_filename = _cache_fn_url(url)
         with open(join(cache_dir, repodata_filename), 'w') as fh:
             fh.write(repodata)