--- conflicted
+++ resolved
@@ -30,18 +30,6 @@
                        "with sys.prefix: %s" % sys.prefix)
 
 if conda_interface_type == 'conda':
-<<<<<<< HEAD
-    CONDA_MAJOR_MINOR = tuple(int(x) for x in CONDA_INTERFACE_VERSION.split('.')[:2])
-
-    from conda._vendor.toolz.itertoolz import (
-        concatv as _concatv, get as _get, groupby as _groupby,
-    )
-    from conda.api import SubdirData # noqa
-    from conda.base.context import (
-        context as _conda_context, replace_context_default as _conda_replace_context_default,
-        locate_prefix_by_name
-    )
-=======
     # This import path has been stable since 2016
     from conda.models.version import VersionOrder
 
@@ -50,9 +38,11 @@
     CONDA_MAJOR_MINOR = tuple(chain.from_iterable(_conda_version))[1:3]
 
     from conda.api import SubdirData  # noqa
-    from conda.base.context import context as _conda_context
-    from conda.base.context import replace_context_default as _conda_replace_context_default
->>>>>>> 14cf6466
+    from conda.base.context import (  # noqa
+        context as _conda_context,
+        replace_context_default as _conda_replace_context_default,
+        locate_prefix_by_name as _locate_prefix_by_name,
+    )
     from conda.common.io import env_vars as _env_vars
     from conda.core.package_cache_data import PackageCacheData as _PackageCacheData
     from conda.core.prefix_data import PrefixData as _PrefixData
