# (c) 2016 Anaconda, Inc. / https://anaconda.com
# All Rights Reserved
#
# constructor is distributed under the terms of the BSD 3-clause license.
# Consult LICENSE.txt or http://opensource.org/licenses/BSD-3-Clause.

<<<<<<< HEAD
from functools import partial
import logging
from os.path import dirname
=======
>>>>>>> 1d89e828
import re
import sys
from functools import partial
from os.path import dirname

from constructor.exceptions import UnableToParse, UnableToParseMissingJinja2, YamlParsingError

from .utils import yaml

# list of tuples (key name, required, type, description)
KEYS = [
    ('name',                   True,  str, '''
Name of the installer. Names may be composed of letters, numbers,
underscores, dashes, and periods, but may not begin or end with a
dash or period.
'''),

    ('version',                True,  str, '''
Version of the installer. Versions may be composed of letters, numbers,
underscores, dashes, and periods, but may not begin or end with a
dash or period.
'''),

    ('channels',               False, list, '''
The conda channels from which packages are retrieved. At least one channel must
be supplied, either in `channels` or `channels_remap`.

See notes in `channels_remap` for details about local channels.
'''),

    ('channels_remap',         False, list, '''
A list of `src/dest` channel pairs. When building the installer, conda will
use the `src` channels to solve and fetch the packages. However, the resulting
installation will see the packages as coming from the `dest` equivalent.
This allows an installer to be built against a different set of channels than
will be present when the installer is actually used. Example use:

```yaml
channels_remap:
  - src: file:///tmp/a3/conda-bld              # [unix]
    dest: https://repo.anaconda.com/pkgs/main  # [unix]
  - src: file:///D:/tmp/a3/conda-bld           # [win]
    dest: https://repo.anaconda.com/pkgs/main  # [unix]
```

At least one channel must be supplied, either in `channels` or `channels_remap`.
'''),

    ('specs',                  False, (list, str), '''
A list of package specifications; e.g. `python 2.7*`, `pyzmq` or `numpy >=1.8`.
The specifications are identical in form and purpose to those that would be
included in a `conda create --file` command. Packages may also be specified
by an exact URL; e.g.,
`https://repo.anaconda.com/pkgs/main/osx-64/openssl-1.0.2o-h26aff7b_0.tar.bz2`.
This key can also take a `str` pointing to a requirements file with the same syntax.

The specs will be solved with the solver configured for your `base` conda installation,
if any. Starting with conda 22.11, this behavior can be overriden with the
`CONDA_SOLVER` environment variable.
'''),

    ('user_requested_specs',                  False, (list, str), '''
A list of package specifications to be recorded as "user-requested" for the
initial environment in conda's history file. This information is used by newer
versions of conda to better filter its package choices on subsequent installs;
for example, if `python=3.6` is included, then conda will always seek versions
of packages compatible with Python 3.6. If this is option is not provided, it
will be set equal to the value of `specs`.
'''),

    ('exclude',                False, list, '''
A list of package names to be excluded after the `specs` have been resolved.
For example, you can say that `readline` should be excluded, even though it
is contained as a result of resolving the specs for `python 2.7`.
'''),

    ('menu_packages',          False, list, '''
A list of packages with menu items to be installed. The packages must have
necessary metadata in `Menu/<package name>.json`). Menu items are currently
only supported on Windows. By default, all menu items will be installed;
supplying this list allows a subset to be selected instead.
'''),

    ('ignore_duplicate_files',  False, bool, '''
By default, constructor will warn you when adding packages with duplicate
files in them. Setting this option to false will raise an error instead.
'''),

    ('install_in_dependency_order', False, (bool, str), '''
_Obsolete_. The current version of constructor relies on the standalone
conda executable for its installation behavior. This option is now
ignored with a warning.
'''),

    ('environment', False, str, '''
Name of the environment to construct from. If this option is present, the
`specs` argument will be ignored. Using this option allows the user to
curate the enviromment interactively using standard `conda` commands, and
run constructor with full confidence that the exact environment will be
reproduced.
'''),

    ('environment_file', False, str, '''
Path to an environment file to construct from. If this option is present, the
`specs` argument will be ignored. Instead, constructor will call conda to
create a temporary environment, constructor will build and installer from
that, and the temporary environment will be removed. This ensures that
constructor is using the precise local conda configuration to discover
and install the packages. The created environment MUST include `python`.

Read notes about the solver in the `specs` field.
'''),

    ('transmute_file_type', False, str, '''
File type extension for the files to be transmuted into. Currently supports
only '.conda'. See conda-package-handling for supported extension names.
If left empty, no transmuting is done.
'''),

    ('conda_default_channels', False, list, '''
If this value is provided as well as `write_condarc`, then the channels
in this list will be included as the value of the `default_channels:`
option in the environment's `.condarc` file. This will have an impact
only if `conda` is included in the environmnent.
'''),
    ('conda_channel_alias', False, str, '''
The channel alias that would be assumed for the created installer
(only useful if it includes conda).
'''),

    ('extra_envs', False, (dict,), '''
Create more environments in addition to the default `base` provided by `specs`,
`environment` or `environment_file`. This should be a map of `str` (environment
name) to a dictionary of options:
- `specs` (list of str): which packages to install in that environment
- `environment` (str): same as global option, for this env
- `environment_file` (str): same as global option, for this env
- `channels` (list of str): using these channels; if not provided, the global
  value is used. To override inheritance, set it to an empty list.
- `channels_remap` (list of str): same as global option, for this env;
  if not provided, the global value is used. To override inheritance, set it to
  an empty list.
- `user_requested_specs` (list of str): same as the global option, but for this env;
  if not provided, global value is _not_ used

Notes:
- `ignore_duplicate_files` will always be considered `True` if `extra_envs` is in use.
- `conda` needs to be present in the `base` environment (via `specs`)
- support for `menu_packages` is planned, but not possible right now. For now, all packages
  in an `extra_envs` config will be allowed to create their shortcuts.
- If a global `exclude` option is used, it will have an effect on the environments created
  by `extra_envs` too. For example, if the global environment excludes `tk`, none of the
  extra environments will have it either. Unlike the global option, an error will not be
  thrown if the excluded package is not found in the packages required by the extra environment.
  To override the global `exclude` value, use an empty list `[]`.
'''),

    ('installer_filename',     False, str, '''
The filename of the installer being created. If not supplied, a reasonable
default will determined by the `name`, `version`, platform, and installer type.
'''),

    ('installer_type',     False, (str, list), '''
The type of the installer being created.  Possible values are:
- `sh`: shell-based installer for Linux or macOS;
- `pkg`: macOS GUI installer built with Apple's `pkgbuild`
- `exe`: Windows GUI installer built with NSIS

The default type is `sh` on Linux and macOS, and `exe` on Windows. A special
value of `all` builds _both_ `sh` and `pkg` installers on macOS, as well
as `sh` on Linux and `exe` on Windows.

Notes for silent mode `/S` on Windows EXEs:
- NSIS Silent mode will not print any error message, but will silently abort the installation.
  If needed, [NSIS log-builds][nsis-log] can be used to print to `%PREFIX%\\install.log`, which
  can be searched for `::error::` strings. Pre- and post- install scripts will only throw an error
  if the environment variable `NSIS_SCRIPTS_RAISE_ERRORS` is set.
- The `/D` flag can be used to specify the target location. It must be the last argument in
  the command and should NEVER be quoted, even if it contains spaces. For example:
  `CMD.EXE /C START /WAIT myproject.exe /S /D=C:\\path with spaces\\my project`.

[nsis-log]: https://nsis.sourceforge.io/Special_Builds
'''),

    ('license_file',           False, str, '''
Path to the license file being displayed by the installer during the install
process. It must be plain text (.txt) for shell-based installers. On PKG,
.txt, .rtf and .html are supported. On Windows, .txt and .rtf are supported.
'''),

    ('keep_pkgs',              False, bool, '''
If `False` (default), the package cache in the `pkgs` subdirectory is removed
when the installation process is complete. If `True`, this subdirectory and
its contents are preserved. If `keep_pkgs` is `False`, Unix `.sh` and Windows `.msi`
installers offer a command-line option (`-k` and `/KeepPkgCache`, respectively)
to preserve the package cache.
'''),

    ('batch_mode',             False, bool, '''
Only affects ``.sh`` installers. If ``False`` (default), the installer launches
an interactive wizard guiding the user through the available options. If
``True``, the installer runs automatically as if ``-b`` was passed.
'''),

    ('signing_identity_name',  False, str, '''
By default, the MacOS pkg installer isn't signed. If an identity name is specified
using this option, it will be used to sign the installer with Apple's `productsign`.
Note that you will need to have a certificate (usually an "Installer certificate")
and the corresponding private key, together called an 'identity', in one of your
accessible keychains. Common values for this option follow this format
`Developer ID Installer: Name of the owner (XXXXXX)`.
'''),

    ('notarization_identity_name', False, str, '''
If the pkg installer is going to be signed with `signing_identity_name`, you
can also prepare the bundle for notarization. This will use Apple's `codesign`
to sign `conda.exe`. For this, you need an "Application certificate" (different from the
"Installer certificate" mentioned above). Common values for this option follow the format
`Developer ID Application: Name of the owner (XXXXXX)`.
'''),

    ('signing_certificate',  False, str, '''
On Windows only, set this key to the path of a PFX certificate to be used with `signtool`.
Additional environment variables can be used to configure this step, namely:

- `CONSTRUCTOR_PFX_CERTIFICATE_PASSWORD` (password to unlock the certificate, if needed)
- `CONSTRUCTOR_SIGNTOOL_PATH` (absolute path to `signtool.exe`, in case is not in `PATH`)
- `CONSTRUCTOR_SIGNTOOL_TIMESTAMP_SERVER_URL` (custom RFC 3161 timestamping server, default is
http://timestamp.sectigo.com)
'''),

    ('attempt_hardlinks',          False, (bool, str), '''
_Obsolete_. The current version of constructor relies on the standalone
conda executable for its installation behavior. This option is now
ignored with a warning.
'''),

    ('write_condarc',          False, bool, '''
By default, no `.condarc` file is written. If set, a `.condarc` file is written to
the base environment if there are any channels or conda_default_channels is set.
'''),

    ('condarc',          False, (dict, str), '''
If set, a `.condarc` file is written to the base environment containing the contents
of this value. The value can either be a string (likely a multi-line string) or
a dictionary, which will be converted to a YAML string for writing. _Note:_ if this
option is used, then all other options related to the construction of a `.condarc`
file (`write_condarc`, `conda_default_channels`, etc.) are ignored.
'''),

    ('company',                False, str, '''
Name of the company/entity who is responsible for the installer.
'''),

    ('reverse_domain_identifier', False, str, '''
Unique identifier for this package, formatted with reverse domain notation. This is
used internally in the PKG installers to handle future updates and others. If not
provided, it will default to `io.continuum`. (MacOS only)
'''),

    ('uninstall_name',         False, str, '''
Application name in the Windows "Programs and Features" control panel.
Defaults to `${NAME} ${VERSION} (Python ${PYVERSION} ${ARCH})`.
'''),

    ('pre_install',            False, str, '''
Path to a pre-install script, run after the package cache has been set, but
before the files are linked to their final locations. As a result, you should
only rely on tools known to be available on most systems (e.g. `bash`, `cmd`,
etc). See `post_install` for information about available environment variables.
'''),

    ('pre_install_desc',      False, str, '''
A description of the purpose of the supplied `pre_install` script. If this
string is supplied and non-empty, then the Windows and macOS GUI installers
will display it along with checkbox to enable or disable the execution of the
script. If this string is not supplied, it is assumed that the script
is compulsory and the option to disable it will not be offered.

This option has no effect on `SH` installers.
'''),

    ('post_install',           False, str, '''
Path to a post-install script. Some notes:

- For Unix `.sh` installers, the shebang line is respected if present;
  otherwise, the script is run by the POSIX shell `sh`. Note that the use
  of a shebang can reduce the portability of the installer. The
  installation path is available as `${PREFIX}`. Installer metadata is
  available in the `${INSTALLER_NAME}`, `${INSTALLER_VER}`, `${INSTALLER_PLAT}`
  environment variables. `${INSTALLER_TYPE}` is set to `SH`.
- For PKG installers, the shebang line is respected if present;
  otherwise, `bash` is used. The same variables mentioned for `sh`
  installers are available here. `${INSTALLER_TYPE}` is set to `PKG`.
- For Windows `.exe` installers, the script must be a `.bat` file.
  Installation path is available as `%PREFIX%`. Metadata about
  the installer can be found in the `%INSTALLER_NAME%`, `%INSTALLER_VER%`,
  `%INSTALLER_PLAT%` environment variables. `%INSTALLER_TYPE%` is set to `EXE`.

If necessary, you can activate the installed `base` environment like this:

- Unix: `source "$PREFIX/etc/profile.d/conda.sh" && conda activate "$PREFIX"`
- Windows: `call "%PREFIX%\\Scripts\\activate.bat"`
'''),

    ('post_install_desc',      False, str, '''
A description of the purpose of the supplied `post_install` script. If this
string is supplied and non-empty, then the Windows and macOS GUI installers
will display it along with checkbox to enable or disable the execution of the
script. If this string is not supplied, it is assumed that the script
is compulsory and the option to disable it will not be offered.

This option has no effect on `SH` installers.
'''),

    ('pre_uninstall',          False, str, '''
Path to a pre uninstall script. This is only supported for on Windows,
and must be a `.bat` file. Installation path is available as `%PREFIX%`.
Metadata about the installer can be found in the `%INSTALLER_NAME%`,
`%INSTALLER_VER%`, `%INSTALLER_PLAT%` environment variables.
`%INSTALLER_TYPE%` is set to `EXE`.
'''),

    ('default_prefix',         False, str, r'''
Set default install prefix. On Linux, if not provided, the default prefix is
`${HOME}/${NAME}`. On windows, this is used only for "Just Me" installation;
for "All Users" installation, use the `default_prefix_all_users` key.
If not provided, the default prefix is `${USERPROFILE}\${NAME}`.
'''),  # noqa

    ('default_prefix_domain_user', False, str, r'''
Set default installation prefix for domain user. If not provided, the
installation prefix for domain user will be `${LOCALAPPDATA}\${NAME}`.
By default, it is different from the `default_prefix` value to avoid installing
the distribution in the roaming profile. Windows only.
'''),  # noqa

    ('default_prefix_all_users', False, str, r'''
Set default installation prefix for All Users installation. If not provided,
the installation prefix for all users installation will be
`${ALLUSERSPROFILE}\${NAME}`. Windows only.
'''),  # noqa

    ('default_location_pkg', False, str, '''
Default installation subdirectory in the chosen volume. In PKG installers,
default installation locations are configured differently. The user can choose
between a "Just me" installation (which would result in `~/<PKG_NAME>`) or another
volume (which defaults to `<VOLUME>/<PKG_NAME>`). If you want a different default,
you can add a middle component with this option, let's call it `location`. It would
result in these default values: `~/<LOCATION>/<PKG_NAME>` for "Just me",
`<VOLUME>/<LOCATION>/<PKG_NAME>` for custom volumes. For example, setting this option
to `/Library` in a "Just me" installation will give you `~/Library/<PKG_NAME>`.
Internally, this is passed to `pkgbuild --install-location`.
macOS only.
'''),

    ('pkg_name', False, str, '''
Internal identifier for the installer. This is used in the build prefix and will
determine part of the default location path. Combine with `default_location_pkg`
for more flexibility. If not provided, the value of `name` will be used.  (MacOS only)
'''),

    ('install_path_exists_error_text', False, str, '''
Error message that will be shown if the installation path already exists.
You cannot use double quotes or newlines. The placeholder `{CHOSEN_PATH}` is
available and set to the destination causing the error. Defaults to:

> '{CHOSEN_PATH}' already exists. Please, relaunch the installer and
> choose another location in the Destination Select step.

(MacOS only)
'''),

    ('progress_notifications', False, bool, '''
Whether to show UI notifications on PKG installers. On large installations,
the progress bar reaches ~90% very quickly and stays there for a long time.
This might look like the installer froze. This option enables UI notifications
so the user receives updates after each command executed by the installer.
(macOS only)
'''),

    ('welcome_image',          False, str, '''
Path to an image in any common image format (`.png`, `.jpg`, `.tif`, etc.)
to be used as the welcome image for the Windows and PKG installers.
The image is re-sized to 164 x 314 pixels on Windows and 1227 x 600 on Macos.
By default, an image is automatically generated on Windows. On MacOS, Anaconda's
logo is shown if this key is not provided. If you don't want a background on
PKG installers, set this key to `""` (empty string).
'''),

    ('header_image',           False, str, '''
Like `welcome_image` for Windows, re-sized to 150 x 57 pixels.
'''),

    ('icon_image',             False, str, '''
Like `welcome_image` for Windows, re-sized to 256 x 256 pixels.
'''),

    ('default_image_color',    False, str, '''
The color of the default images (when not providing explicit image files)
used on Windows.  Possible values are `red`, `green`, `blue`, `yellow`.
The default is `blue`.
'''),

    ('welcome_image_text',     False, str, '''
If `welcome_image` is not provided, use this text when generating the image
(Windows and PKG only). Defaults to `name` on Windows.
'''),

    ('header_image_text',      False, str, '''
If `header_image` is not provided, use this text when generating the image
(Windows only). Defaults to `name`.
'''),

    ('initialize_conda',     False, bool, '''
Add an option to the installer so the user can choose whether to run `conda init`
after the install. See also `initialize_by_default`.
'''),

    ('initialize_by_default',    False, bool, '''
Whether to add the installation to the PATH environment variable. The default
is true for GUI installers (msi, pkg) and False for shell installers. The user
is able to change the default during interactive installation. NOTE: For Windows,
`AddToPath` is disabled when `InstallationType=AllUsers`.
'''),

    ('register_python',  False, bool, '''
Whether to offer the user an option to register the installed Python instance as the
system's default Python. (Windows only)
'''),

    ('register_python_default',  False, bool, '''
Default choice for whether to register the installed Python instance as the
system's default Python. The user is still able to change this during
interactive installation. (Windows only).
'''),

    ('check_path_length',     False, bool, '''
Check the length of the path where the distribution is installed to ensure nodejs
can be installed.  Raise a message to request shorter path (less than 46 character)
or enable long path on windows > 10 (require admin right). Default is True. (Windows only).

Read notes about the particularities of Windows silent mode `/S` in the
`installer_type` documentation.
'''),

    ('check_path_spaces',     False, bool, '''
Check if the path where the distribution is installed contains spaces. Default is True.
To allow installations with spaces, change to False. Note that:

- A recent conda-standalone (>=22.11.1) or equivalent is needed for full support.
- `conda` cannot be present in the `base` environment

Read notes about the particularities of Windows silent mode `/S` in the
`installer_type` documentation.
'''),

    ('nsis_template',           False, str, '''
If `nsis_template` is not provided, constructor uses its default
NSIS template. For more complete customization for the installation experience,
provide an NSIS template file. (Windows only).
'''),

    ('welcome_file', False, str, '''
If `installer_type` is `pkg` on MacOS, this message will be
shown before the license information, right after the introduction.
File can be plain text (.txt), rich text (.rtf) or HTML (.html). If
both `welcome_file` and `welcome_text` are provided, `welcome_file` takes precedence.
(MacOS only).

If the installer is for windows and welcome file type is nsi,
it will use the nsi script to add in extra pages before the installer
begins the installation process.
'''),

    ('welcome_text', False, str, '''
If `installer_type` is `pkg` on MacOS, this message will be
shown before the license information, right after the introduction.
If this key is missing, it defaults to a message about Anaconda Cloud.
You can disable it altogether so it defaults to the system message
if you set this key to `""` (empty string).
(MacOS only).
'''),

    ('readme_file', False, str, '''
If `installer_type` is `pkg` on MacOS, this message will be
shown before the license information, right after the welcome screen.
File can be plain text (.txt), rich text (.rtf) or HTML (.html). If
both `readme_file` and `readme_text` are provided, `readme_file` takes precedence.
(MacOS only).
'''),

    ('readme_text', False, str, '''
If `installer_type` is `pkg` on MacOS, this message will be
shown before the license information, right after the welcome screen.
If this key is missing, it defaults to a message about Anaconda Cloud.
You can disable it altogether if you set this key to `""` (empty string).
(MacOS only).
'''),

    ('conclusion_file', False, str, '''
If `installer_type` is `pkg` on MacOS, this message will be
shown at the end of the installer upon success. File can be
plain text (.txt), rich text (.rtf) or HTML (.html). If both
`conclusion_file` and `conclusion_text` are provided,
`conclusion_file` takes precedence. (MacOS only).

If the installer is for windows and conclusion file type is nsi,
it will use the nsi script to add in extra pages and the conclusion file
at the end of the installer.
'''),

    ('conclusion_text', False, str, '''
A message that will be shown at the end of the installer upon success.
The behaviour is slightly different across installer types:
- PKG: If this key is missing, it defaults to a message about Anaconda Cloud.
  You can disable it altogether so it defaults to the system message if you set this
  key to `""` (empty string).
- EXE: The first line will be used as a title. The following lines will be used as text.
(macOS PKG and Windows only).
'''),

    ('extra_files', False, list, '''
Extra, non-packaged files that should be added to the installer. If provided as relative
paths, they will be considered relative to the directory where `construct.yaml` is.
This setting can be passed as a list of:
- `str`: each found file will be copied to the root prefix
- `Mapping[str, str]`: map of path in disk to path in prefix.
'''),

    ('temp_extra_files', False, list, '''
Temporary files that could be referenced in the installation process (i.e. customized
 `welcome_file` and `conclusion_file` (see above)) . Should be a list of
file paths, relative to the directory where `construct.yaml` is. In Windows, these
files will be copied into a temporary folder, the NSIS `$PLUGINSDIR`, during
install process (Windows only).

Supports the same values as `extra_files`.
'''),

    ('build_outputs', False, list, '''
Additional artifacts to be produced after building the installer.
It expects either a list of strings or single-key dictionaries:
Allowed keys are:
- `info.json`: The internal `info` object, serialized to JSON. Takes no options.
- `pkgs_list`: The list of packages contained in a given environment. Options:
    - `env` (optional, default=`base`): Name of an environment in `extra_envs` to export.
- `licenses`: Generate a JSON file with the licensing details of all included packages. Options:
    - `include_text` (optional bool, default=`False`): Whether to dump the license text in the JSON.
      If false, only the path will be included.
    - `text_errors` (optional str, default=`None`): How to handle decoding errors when reading the
      license text. Only relevant if include_text is True. Any str accepted by open()'s 'errors'
      argument is valid. See https://docs.python.org/3/library/functions.html#open.
'''),
]


_EXTRA_ENVS_SCHEMA = {
    "specs": (list, tuple),
    "environment": (str,),
    "environment_file": (str,),
    "channels": (list, tuple),
    "channels_remap": (list, tuple),
    "user_requested_specs": (list, tuple),
    "exclude": (list, tuple),
    # TODO: we can't support menu_packages for extra envs yet
    # will implement when the PR for new menuinst lands
    # "menu_packages": (list, tuple),
}

logger = logging.getLogger(__name__)


def generate_key_info_list():
    key_info_list = []
    for key_info in KEYS:
        type_names = {str: 'string', list: 'list', dict: 'dictionary', bool: 'boolean'}
        key_types = key_info[2]
        if not isinstance(key_types, (tuple, list)):
            key_types = key_types,
        plural = 's' if len(key_types) > 1 else ''
        key_types = ', '.join(type_names.get(k, '') for k in key_types)
        required = 'yes' if key_info[1] else 'no'

        if key_info[3] == 'XXX':
            logger.info("Not including %s because the skip sentinel ('XXX') is set", key_info[0])
            continue

        key_info_list.append((key_info[0], required, key_types, key_info[3], plural))
    return key_info_list


def ns_platform(platform):
    p = platform
    return dict(
        linux=p.startswith('linux-'),
        linux32=bool(p == 'linux-32'),
        linux64=bool(p == 'linux-64'),
        armv7l=bool(p == 'linux-armv7l'),
        aarch64=bool(p == 'linux-aarch64'),
        ppc64le=bool(p == 'linux-ppc64le'),
        arm64=bool(p == 'osx-arm64'),
        s390x=bool(p == 'linux-s390x'),
        x86=p.endswith(('-32', '-64')),
        x86_64=p.endswith('-64'),
        osx=p.startswith('osx-'),
        unix=p.startswith(('linux-', 'osx-')),
        win=p.startswith('win-'),
        win32=bool(p == 'win-32'),
        win64=bool(p == 'win-64'),
    )


# This regex is taken from https://github.com/conda/conda_build/metadata.py
# The following function "select_lines" is also a slightly modified version of
# the function of the same name from conda_build/metadata.py
sel_pat = re.compile(r'(.+?)\s*(#.*)?\[([^\[\]]+)\](?(2)[^\(\)]*)$')


def select_lines(data, namespace):
    lines = []

    for i, line in enumerate(data.splitlines()):
        line = line.rstrip()

        trailing_quote = ""
        if line and line[-1] in ("'", '"'):
            trailing_quote = line[-1]

        if line.lstrip().startswith('#'):
            # Don't bother with comment only lines
            continue
        m = sel_pat.match(line)
        if m:
            cond = m.group(3)
            try:
                if eval(cond, namespace, {}):
                    lines.append(m.group(1) + trailing_quote)
            except Exception as e:
                sys.exit('''\
Error: Invalid selector in meta.yaml line %d:
offending line:
%s
exception:
%s
''' % (i + 1, line, str(e)))
        else:
            lines.append(line)
    return '\n'.join(lines) + '\n'


# adapted from conda-build
def yamlize(data, directory, content_filter):
    data = content_filter(data)
    try:
        return yaml.safe_load(data)
    except yaml.error.YAMLError as e:
        if ('{{' not in data) and ('{%' not in data):
            raise UnableToParse(original=e)
        try:
            from constructor.jinja import render_jinja
        except ImportError as ex:
            raise UnableToParseMissingJinja2(original=ex)
        data = render_jinja(data, directory, content_filter)
        return yaml.load(data, Loader=yaml.SafeLoader)


def parse(path, platform):
    try:
        with open(path) as fi:
            data = fi.read()
    except OSError:
        sys.exit("Error: could not open '%s' for reading" % path)
    directory = dirname(path)
    content_filter = partial(select_lines, namespace=ns_platform(platform))
    try:
        res = yamlize(data, directory, content_filter)
    except YamlParsingError as e:
        sys.exit(e.error_msg())

    try:
        res['version'] = str(res['version'])
    except KeyError:
        pass

    for key in list(res):
        if res[key] is None:
            del res[key]

    return res


def verify(info):
    types_key = {}  # maps key to types
    required_keys = set()
    obsolete_keys = set()
    for key, required, types, descr in KEYS:
        types_key[key] = types
        if required:
            required_keys.add(key)
        if 'Obsolete' in descr:
            obsolete_keys.add(key)

    for key in info:
        if key not in types_key:
            sys.exit("Error: unknown key '%s' in construct.yaml" % key)
        elt = info[key]
        if key in obsolete_keys:
            logger.warning("key '%s' is obsolete."
                           " Its value '%s' is being ignored.", (key, elt))
        types = types_key[key]
        if not isinstance(elt, types):
            sys.exit("Error: key '%s' points to %s,\n"
                     "       expected %s" % (key, type(elt), types))

    for key in required_keys:
        if key not in info:
            sys.exit("Error: Required key '%s' not found in construct.yaml" %
                     key)

    pat = re.compile(r'[\w][\w\-\.]*$')
    for key in 'name', 'version':
        value = info[key]
        if not pat.match(value) or value.endswith(('.', '-')):
            sys.exit("Error: invalid %s '%s'" % (key, value))

    for env_name, env_data in info.get("extra_envs", {}).items():
        disallowed = ('/', ' ', ':', '#')
        if any(character in env_name for character in disallowed):
            sys.exit(
                f"Environment names (keys in 'extra_envs') cannot contain any of {disallowed}. "
                f"You tried to use: {env_name}"
                )
        for key, value in env_data.items():
            if key not in _EXTRA_ENVS_SCHEMA:
                sys.exit(f"Key '{key}' not supported in 'extra_envs'.")
            types = _EXTRA_ENVS_SCHEMA[key]
            if not isinstance(value, types):
                types_str = " or ".join([type_.__name__ for type_ in types])
                sys.exit(f"Value for 'extra_envs.{env_name}.{key}' "
                         f"must be an instance of {types_str}")


def generate_doc():
    logger.error('generate_doc() is deprecated. Use scripts/make_docs.py instead')
    sys.exit(1)


if __name__ == '__main__':
    generate_doc()<|MERGE_RESOLUTION|>--- conflicted
+++ resolved
@@ -4,12 +4,7 @@
 # constructor is distributed under the terms of the BSD 3-clause license.
 # Consult LICENSE.txt or http://opensource.org/licenses/BSD-3-Clause.
 
-<<<<<<< HEAD
-from functools import partial
 import logging
-from os.path import dirname
-=======
->>>>>>> 1d89e828
 import re
 import sys
 from functools import partial
