--- conflicted
+++ resolved
@@ -489,25 +489,6 @@
 ]
 
 
-<<<<<<< HEAD
-def generate_key_info_list():
-    key_info_list = []
-    for key_info in KEYS:
-        type_names = {str: 'string', list: 'list', dict: 'dictionary', bool: 'boolean'}
-        key_types = key_info[2]
-        if not isinstance(key_types, (tuple, list)):
-            key_types = key_types,
-        plural = 's' if len(key_types) > 1 else ''
-        key_types = ', '.join(type_names.get(k, '') for k in key_types)
-        required = 'yes' if key_info[1] else 'no'
-
-        if key_info[3] == 'XXX':
-            print("Not including %s because the skip sentinel ('XXX') is set" % key_info[0])
-            continue
-
-        key_info_list.append((key_info[0], required, key_types, key_info[3], plural))
-    return key_info_list
-=======
 _EXTRA_ENVS_SCHEMA = {
     "specs": (list, tuple),
     "environment": (str,),
@@ -520,7 +501,25 @@
     # will implement when the PR for new menuinst lands
     # "menu_packages": (list, tuple),
 }
->>>>>>> fba372e8
+
+
+def generate_key_info_list():
+    key_info_list = []
+    for key_info in KEYS:
+        type_names = {str: 'string', list: 'list', dict: 'dictionary', bool: 'boolean'}
+        key_types = key_info[2]
+        if not isinstance(key_types, (tuple, list)):
+            key_types = key_types,
+        plural = 's' if len(key_types) > 1 else ''
+        key_types = ', '.join(type_names.get(k, '') for k in key_types)
+        required = 'yes' if key_info[1] else 'no'
+
+        if key_info[3] == 'XXX':
+            print("Not including %s because the skip sentinel ('XXX') is set" % key_info[0])
+            continue
+
+        key_info_list.append((key_info[0], required, key_types, key_info[3], plural))
+    return key_info_list
 
 
 def ns_platform(platform):
