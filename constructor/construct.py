--- conflicted
+++ resolved
@@ -153,16 +153,15 @@
 Path to a post install (bash for Unix - .bat for Windows) script.
 '''),
 
-<<<<<<< HEAD
     ('post_install_desc',      False, str, '''
 Short description of the "post_install" script to be displayed as label of 
 the "Do not run post install script" checkbox in the windows installer.
 If used and not an empty string, the "Do not run post install script"  
 checkbox will be displayed with this label.
-=======
+'''),
+
     ('pre_uninstall',          False, str, '''
 Path to a pre uninstall (.bat for Windows) script. Only supported on Windows.
->>>>>>> c3ec365e
 '''),
 
     ('default_prefix',         False, str, 'XXX'),
