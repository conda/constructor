
# The `construct.yaml` specification

The `construct.yaml` file is the primary mechanism for controlling
the output of the Constructor package. The file contains a list of
key/value pairs in the standard [YAML](https://yaml.org/) format.
Each configuration option is listed in its own subsection below.

Constructor employs the Selector enhancement of the YAML format
first employed in the
[conda-build](https://docs.conda.io/projects/conda-build/en/latest/)
project. Selectors are specially formatted YAML comments that Constructor
uses to customize the specification for different platforms. The precise
syntax for selectors is described in
[this section](https://docs.conda.io/projects/conda-build/en/latest/resources/define-metadata.html#preprocessing-selectors)
of the `conda-build` documentation. The list of selectors available
for use in Constructor specs is given in the section
[Available selectors](#Available-selectors) below.


## `name`

_required:_ yes<br/>
_type:_ string<br/>
Name of the installer. Names may be composed of letters, numbers,
underscores, dashes, and periods, but may not begin or end with a
dash or period.

## `version`

_required:_ yes<br/>
_type:_ string<br/>
Version of the installer. Versions may be composed of letters, numbers,
underscores, dashes, and periods, but may not begin or end with a
dash or period.

## `channels`

_required:_ no<br/>
_type:_ list<br/>
The conda channels from which packages are retrieved. At least one channel must
be supplied, either in `channels` or `channels_remap`.

See notes in `channels_remap` for details about local channels.

## `channels_remap`

_required:_ no<br/>
_type:_ list<br/>
A list of `src/dest` channel pairs. When building the installer, conda will
use the `src` channels to solve and fetch the packages. However, the resulting
installation will see the packages as coming from the `dest` equivalent.
This allows an installer to be built against a different set of channels than
will be present when the installer is actually used. Example use:

```yaml
channels_remap:
  - src: file:///tmp/a3/conda-bld              # [unix]
    dest: https://repo.anaconda.com/pkgs/main  # [unix]
  - src: file:///D:/tmp/a3/conda-bld           # [win]
    dest: https://repo.anaconda.com/pkgs/main  # [unix]
```

At least one channel must be supplied, either in `channels` or `channels_remap`.

## `specs`

_required:_ no<br/>
_types:_ list, string<br/>
A list of package specifications; e.g. `python 2.7*`, `pyzmq` or `numpy >=1.8`.
The specifications are identical in form and purpose to those that would be
included in a `conda create --file` command. Packages may also be specified
by an exact URL; e.g.,
`https://repo.anaconda.com/pkgs/main/osx-64/openssl-1.0.2o-h26aff7b_0.tar.bz2`.

## `user_requested_specs`

_required:_ no<br/>
_types:_ list, string<br/>
A list of package specifications to be recorded as "user-requested" for the
initial environment in conda's history file. This information is used by newer
versions of conda to better filter its package choices on subsequent installs;
for example, if `python=3.6` is included, then conda will always seek versions
of packages compatible with Python 3.6. If this is option is not provided, it
will be set equal to the value of `specs`.

## `exclude`

_required:_ no<br/>
_type:_ list<br/>
A list of package names to be excluded after the `specs` have been resolved.
For example, you can say that `readline` should be excluded, even though it
is contained as a result of resolving the specs for `python 2.7`.

## `menu_packages`

_required:_ no<br/>
_type:_ list<br/>
A list of packages with menu items to be instsalled. The packages must have
necessary metadata in "Menu/<package name>.json").  Menu items are currently
only supported on Windows. By default, all menu items will be installed;
supplying this list allows a subset to be selected instead.

## `ignore_duplicate_files`

_required:_ no<br/>
_type:_ boolean<br/>
By default, constructor will warn you when adding packages with duplicate
files in them. Setting this option to false will raise an error instead.

## `install_in_dependency_order`

_required:_ no<br/>
_types:_ boolean, string<br/>
_Obsolete_. The current version of constructor relies on the standalone
conda executable for its installation behavior. This option is now
ignored with a warning.

## `environment`

_required:_ no<br/>
_type:_ string<br/>
Name of the environment to construct from. If this option is present, the
`specs` argument will be ignored. Using this option allows the user to
curate the enviromment interactively using standard `conda` commands, and
run constructor with full confidence that the exact environment will be
reproduced.

## `environment_file`

_required:_ no<br/>
_type:_ string<br/>
Path to an environment file to construct from. If this option is present, the
`specs` argument will be ignored. Instead, constructor will call conda to
create a temporary environment, constructor will build and installer from
that, and the temporary environment will be removed. This ensures that
constructor is using the precise local conda configuration to discover
and install the packages. The created environment MUST include `python`.

## `transmute_file_type`

_required:_ no<br/>
_type:_ string<br/>
File type extension for the files to be transmuted into. Currently supports
only '.conda'. See conda-package-handling for supported extension names.
If left empty, no transumating is done.

## `conda_default_channels`

_required:_ no<br/>
_type:_ list<br/>
If this value is provided as well as `write_condarc`, then the channels
in this list will be included as the value of the `default_channels:`
option in the environment's `.condarc` file. This will have an impact
only if `conda` is included in the environmnent.

## `conda_channel_alias`

_required:_ no<br/>
_type:_ string<br/>
The channel alias that would be assumed for the created installer
(only useful if it includes conda).

## `extra_envs`

_required:_ no<br/>
_type:_ dictionary<br/>
Create more environments in addition to the default `base` provided by `specs`,
`environment` or `environment_file`. This should be a map of `str` (environment
name) to a dictionary of options:
- `specs` (list of str): which packages to install in that environment
- `environment` (str): same as global option, for this env
- `environment_file` (str): same as global option, for this env
- `channels` (list of str): using these channels; if not provided, the global
  value is used. To override inheritance, set it to an empty list.
- `channels_remap` (list of str): same as global option, for this env;
  if not provided, the global value is used. To override inheritance, set it to
  an empty list.
- `user_requested_specs` (list of str): same as the global option, but for this env;
  if not provided, global value is _not_ used

Notes:
- `ignore_duplicate_files` will always be considered `True` if `extra_envs` is in use.
- `conda` needs to be present in the `base` environment (via `specs`)
- support for `menu_packages` is planned, but not possible right now. For now, all packages
  in an `extra_envs` config will be allowed to create their shortcuts.
- If a global `exclude` option is used, it will have an effect on the environments created
  by `extra_envs` too. For example, if the global environment excludes `tk`, none of the
  extra environments will have it either. Unlike the global option, an error will not be
  thrown if the excluded package is not found in the packages required by the extra environment.
  To override the global `exclude` value, use an empty list `[]`.

## `installer_filename`

_required:_ no<br/>
_type:_ string<br/>
The filename of the installer being created. If not supplied, a reasonable
default will determined by the `name`, `version`, platform, and installer type.

## `installer_type`

_required:_ no<br/>
_types:_ string, list<br/>
The type of the installer being created.  Possible values are:
- `sh`: shell-based installer for Linux or macOS;
- `pkg`: macOS GUI installer built with Apple's `pkgbuild`
- `exe`: Windows GUI installer built with NSIS

The default type is `sh` on Linux and macOS, and `exe` on Windows. A special
value of `all` builds _both_ `sh` and `pkg` installers on macOS, as well
as `sh` on Linux and `exe` on Windows.

Notes for silent mode `/S` on Windows EXEs:
- NSIS Silent mode will not print any error message, but will silently abort the installation.
  If needed, [NSIS log-builds][nsis-log] can be used to print to `%PREFIX%\install.log`, which can be
  searched for `::error::` strings. Pre- and post- install scripts will only throw an error
  if the environment variable `NSIS_SCRIPTS_RAISE_ERRORS` is set.
- The `/D` flag can be used to specify the target location. It must be the last argument in
  the command and should NEVER be quoted, even if it contains spaces. For example:
  `CMD.EXE /C START /WAIT myproject.exe /S /D=C:\path with spaces\my project`.

[nsis-log]: https://nsis.sourceforge.io/Special_Builds

## `license_file`

_required:_ no<br/>
_type:_ string<br/>
Path to the license file being displayed by the installer during the install
process. It must be plain text (.txt) for shell-based installers. On PKG,
.txt, .rtf and .html are supported. On Windows, .txt and .rtf are supported.

## `keep_pkgs`

_required:_ no<br/>
_type:_ boolean<br/>
If `False` (default), the package cache in the `pkgs` subdirectory is removed
when the installation process is complete. If `True`, this subdirectory and
its contents are preserved. If `keep_pkgs` is `False`, Unix `.sh` and Windows `.msi`
installers offer a command-line option (`-k` and `/KeepPkgCache`, respectively)
to preserve the package cache.

## `batch_mode`

_required:_ no<br/>
_type:_ boolean<br/>
Only affects ``.sh`` installers. If ``False`` (default), the installer launches
an interactive wizard guiding the user through the available options. If
``True``, the installer runs automatically as if ``-b`` was passed.

## `signing_identity_name`

_required:_ no<br/>
_type:_ string<br/>
By default, the MacOS pkg installer isn't signed. If an identity name is specified
using this option, it will be used to sign the installer with Apple's `productsign`.
Note that you will need to have a certificate (usually an "Installer certificate")
and the corresponding private key, together called an 'identity', in one of your
accessible keychains. Common values for this option follow this format
`Developer ID Installer: Name of the owner (XXXXXX)`.

## `notarization_identity_name`

_required:_ no<br/>
_type:_ string<br/>
If the pkg installer is going to be signed with `signing_identity_name`, you
can also prepare the bundle for notarization. This will use Apple's `codesign`
to sign `conda.exe`. For this, you need an "Application certificate" (different from the
"Installer certificate" mentioned above). Common values for this option follow the format
`Developer ID Application: Name of the owner (XXXXXX)`.

## `signing_certificate`

_required:_ no<br/>
_type:_ string<br/>
On Windows only, set this key to the path of a PFX certificate to be used with `signtool`.
Additional environment variables can be used to configure this step, namely:

- `CONSTRUCTOR_PFX_CERTIFICATE_PASSWORD` (password to unlock the certificate, if needed)
- `CONSTRUCTOR_SIGNTOOL_PATH` (absolute path to `signtool.exe`, in case is not in `PATH`)
- `CONSTRUCTOR_SIGNTOOL_TIMESTAMP_SERVER_URL` (custom RFC 3161 timestamping server, default is
http://timestamp.sectigo.com)

## `attempt_hardlinks`

_required:_ no<br/>
_types:_ boolean, string<br/>
_Obsolete_. The current version of constructor relies on the standalone
conda executable for its installation behavior. This option is now
ignored with a warning.

## `write_condarc`

_required:_ no<br/>
_type:_ boolean<br/>
By default, no `.condarc` file is written. If set, a `.condarc` file is written to
the base environment if there are any channels or conda_default_channels is set.

## `condarc`

_required:_ no<br/>
_types:_ dictionary, string<br/>
If set, a `.condarc` file is written to the base environment containing the contents
of this value. The value can either be a string (likely a multi-line string) or
a dictionary, which will be converted to a YAML string for writing. _Note:_ if this
option is used, then all other options related to the construction of a `.condarc`
file (`write_condarc`, `conda_default_channels`, etc.) are ignored.

## `company`

_required:_ no<br/>
_type:_ string<br/>
Name of the company/entity who is responsible for the installer.

## `reverse_domain_identifier`

_required:_ no<br/>
_type:_ string<br/>
Unique identifier for this package, formatted with reverse domain notation. This is
used internally in the PKG installers to handle future updates and others. If not
provided, it will default to `io.continuum`. (MacOS only)

## `uninstall_name`

_required:_ no<br/>
_type:_ string<br/>
Application name in the Windows "Programs and Features" control panel.
Defaults to `${NAME} ${VERSION} (Python ${PYVERSION} ${ARCH})`.

## `pre_install`

_required:_ no<br/>
_type:_ string<br/>
Path to a pre-install script, run after the package cache has been set, but
before the files are linked to their final locations. As a result, you should
only rely on tools known to be available on most systems (e.g. `bash`, `cmd`,
etc). See `post_install` for information about available environment variables.

## `pre_install_desc`

_required:_ no<br/>
_type:_ string<br/>
A description of the purpose of the supplied `pre_install` script. If this
string is supplied and non-empty, then the Windows and macOS GUI installers
will display it along with checkbox to enable or disable the execution of the
script. If this string is not supplied, it is assumed that the script
is compulsory and the option to disable it will not be offered.

This option has no effect on `SH` installers.

## `post_install`

_required:_ no<br/>
_type:_ string<br/>
Path to a post-install script. Some notes:

- For Unix `.sh` installers, the shebang line is respected if present;
  otherwise, the script is run by the POSIX shell `sh`. Note that the use
  of a shebang can reduce the portability of the installer. The
  installation path is available as `${PREFIX}`. Installer metadata is
  available in the `${INSTALLER_NAME}`, `${INSTALLER_VER}`, `${INSTALLER_PLAT}`
  environment variables. `${INSTALLER_TYPE}` is set to `SH`.
- For PKG installers, the shebang line is respected if present;
  otherwise, `bash` is used. The same variables mentioned for `sh`
  installers are available here. `${INSTALLER_TYPE}` is set to `PKG`.
- For Windows `.exe` installers, the script must be a `.bat` file.
  Installation path is available as `%PREFIX%`. Metadata about
  the installer can be found in the `%INSTALLER_NAME%`, `%INSTALLER_VER%`,
  `%INSTALLER_PLAT%` environment variables. `%INSTALLER_TYPE%` is set to `EXE`.

If necessary, you can activate the installed `base` environment like this:

- Unix: `source "$PREFIX/etc/profile.d/conda.sh" && conda activate "$PREFIX"`
- Windows: `call "%PREFIX%\Scripts\activate.bat"`

## `post_install_desc`

_required:_ no<br/>
_type:_ string<br/>
A description of the purpose of the supplied `post_install` script. If this
string is supplied and non-empty, then the Windows and macOS GUI installers
will display it along with checkbox to enable or disable the execution of the
script. If this string is not supplied, it is assumed that the script
is compulsory and the option to disable it will not be offered.

This option has no effect on `SH` installers.

## `pre_uninstall`

_required:_ no<br/>
_type:_ string<br/>
Path to a pre uninstall script. This is only supported for on Windows,
and must be a `.bat` file. Installation path is available as `%PREFIX%`.
Metadata about the installer can be found in the `%INSTALLER_NAME%`,
`%INSTALLER_VER%`, `%INSTALLER_PLAT%` environment variables.
`%INSTALLER_TYPE%` is set to `EXE`.

## `default_prefix`

_required:_ no<br/>
_type:_ string<br/>
Set default install prefix. On Linux, if not provided, the default prefix is
`${HOME}/${NAME}`. On windows, this is used only for "Just Me" installation;
for "All Users" installation, use the `default_prefix_all_users` key.
If not provided, the default prefix is `${USERPROFILE}\${NAME}`.

## `default_prefix_domain_user`

_required:_ no<br/>
_type:_ string<br/>
Set default installation prefix for domain user. If not provided, the
installation prefix for domain user will be `${LOCALAPPDATA}\${NAME}`.
By default, it is different from the `default_prefix` value to avoid installing
the distribution in the roaming profile. Windows only.

## `default_prefix_all_users`

_required:_ no<br/>
_type:_ string<br/>
Set default installation prefix for All Users installation. If not provided,
the installation prefix for all users installation will be
`${ALLUSERSPROFILE}\${NAME}`. Windows only.

## `default_location_pkg`

_required:_ no<br/>
_type:_ string<br/>
Default installation subdirectory in the chosen volume. In PKG installers,
default installation locations are configured differently. The user can choose
between a "Just me" installation (which would result in `~/<PKG_NAME>`) or another
volume (which defaults to `<VOLUME>/<PKG_NAME>`). If you want a different default,
you can add a middle component with this option, let's call it `location`. It would
result in these default values: `~/<LOCATION>/<PKG_NAME>` for "Just me",
`<VOLUME>/<LOCATION>/<PKG_NAME>` for custom volumes. For example, setting this option
to `/Library` in a "Just me" installation will give you `~/Library/<PKG_NAME>`.
Internally, this is passed to `pkgbuild --install-location`.
macOS only.

## `pkg_name`

_required:_ no<br/>
_type:_ string<br/>
Internal identifier for the installer. This is used in the build prefix and will
determine part of the default location path. Combine with `default_location_pkg`
for more flexibility. If not provided, the value of `name` will be used.  (MacOS only)

## `install_path_exists_error_text`

_required:_ no<br/>
_type:_ string<br/>
Error message that will be shown if the installation path already exists.
You cannot use double quotes or newlines. The placeholder `{CHOSEN_PATH}` is
available and set to the destination causing the error. Defaults to:

> '{CHOSEN_PATH}' already exists. Please, relaunch the installer and
> choose another location in the Destination Select step.

(MacOS only)

## `progress_notifications`

_required:_ no<br/>
_type:_ boolean<br/>
Whether to show UI notifications on PKG installers. On large installations,
the progress bar reaches ~90% very quickly and stays there for a long time.
This might look like the installer froze. This option enables UI notifications
so the user receives updates after each command executed by the installer.
(macOS only)

## `welcome_image`

_required:_ no<br/>
_type:_ string<br/>
Path to an image in any common image format (`.png`, `.jpg`, `.tif`, etc.)
to be used as the welcome image for the Windows and PKG installers.
The image is re-sized to 164 x 314 pixels on Windows and 1227 x 600 on Macos.
By default, an image is automatically generated on Windows. On MacOS, Anaconda's
logo is shown if this key is not provided. If you don't want a background on
PKG installers, set this key to `""` (empty string).

## `header_image`

_required:_ no<br/>
_type:_ string<br/>
Like `welcome_image` for Windows, re-sized to 150 x 57 pixels.

## `icon_image`

_required:_ no<br/>
_type:_ string<br/>
Like `welcome_image` for Windows, re-sized to 256 x 256 pixels.

## `default_image_color`

_required:_ no<br/>
_type:_ string<br/>
The color of the default images (when not providing explicit image files)
used on Windows.  Possible values are `red`, `green`, `blue`, `yellow`.
The default is `blue`.

## `welcome_image_text`

_required:_ no<br/>
_type:_ string<br/>
If `welcome_image` is not provided, use this text when generating the image
(Windows and PKG only). Defaults to `name` on Windows.

## `header_image_text`

_required:_ no<br/>
_type:_ string<br/>
If `header_image` is not provided, use this text when generating the image
(Windows only). Defaults to `name`.

## `initialize_conda`

_required:_ no<br/>
_type:_ boolean<br/>
Add an option to the installer so the user can choose whether to run `conda init`
after the install. See also `initialize_by_default`.

## `initialize_by_default`

_required:_ no<br/>
_type:_ boolean<br/>
Whether to add the installation to the PATH environment variable. The default
is true for GUI installers (msi, pkg) and False for shell installers. The user
is able to change the default during interactive installation. NOTE: For Windows,
`AddToPath` is disabled when `InstallationType=AllUsers`.

## `register_python`

_required:_ no<br/>
_type:_ boolean<br/>
Whether to offer the user an option to register the installed Python instance as the
system's default Python. (Windows only)

## `register_python_default`

_required:_ no<br/>
_type:_ boolean<br/>
Default choice for whether to register the installed Python instance as the
system's default Python. The user is still able to change this during
interactive installation. (Windows only).

## `check_path_length`

_required:_ no<br/>
_type:_ boolean<br/>
Check the length of the path where the distribution is installed to ensure nodejs
can be installed.  Raise a message to request shorter path (less than 46 character)
or enable long path on windows > 10 (require admin right). Default is True. (Windows only).

Read notes about the particularities of Windows silent mode `/S` in the
`installer_type` documentation.

## `check_path_spaces`

_required:_ no<br/>
_type:_ boolean<br/>
Check if the path where the distribution is installed contains spaces and show a warning
if any spaces are found. Default is True. (Windows only).

Read notes about the particularities of Windows silent mode `/S` in the
`installer_type` documentation.

## `nsis_template`

_required:_ no<br/>
_type:_ string<br/>
If `nsis_template` is not provided, constructor uses its default
NSIS template. For more complete customization for the installation experience,
provide an NSIS template file. (Windows only).

## `welcome_file`

_required:_ no<br/>
_type:_ string<br/>
If `installer_type` is `pkg` on MacOS, this message will be
shown before the license information, right after the introduction.
File can be plain text (.txt), rich text (.rtf) or HTML (.html). If
both `welcome_file` and `welcome_text` are provided, `welcome_file` takes precedence.
(MacOS only).

If the installer is for windows and welcome file type is nsi,
it will use the nsi script to add in extra pages before the installer
begins the installation process.

## `welcome_text`

_required:_ no<br/>
_type:_ string<br/>
If `installer_type` is `pkg` on MacOS, this message will be
shown before the license information, right after the introduction.
If this key is missing, it defaults to a message about Anaconda Cloud.
You can disable it altogether so it defaults to the system message
if you set this key to `""` (empty string).
(MacOS only).

## `readme_file`

_required:_ no<br/>
_type:_ string<br/>
If `installer_type` is `pkg` on MacOS, this message will be
shown before the license information, right after the welcome screen.
File can be plain text (.txt), rich text (.rtf) or HTML (.html). If
both `readme_file` and `readme_text` are provided, `readme_file` takes precedence.
(MacOS only).

## `readme_text`

_required:_ no<br/>
_type:_ string<br/>
If `installer_type` is `pkg` on MacOS, this message will be
shown before the license information, right after the welcome screen.
If this key is missing, it defaults to a message about Anaconda Cloud.
You can disable it altogether if you set this key to `""` (empty string).
(MacOS only).

## `conclusion_file`

_required:_ no<br/>
_type:_ string<br/>
If `installer_type` is `pkg` on MacOS, this message will be
shown at the end of the installer upon success. File can be
plain text (.txt), rich text (.rtf) or HTML (.html). If both
`conclusion_file` and `conclusion_text` are provided,
`conclusion_file` takes precedence. (MacOS only).

If the installer is for windows and conclusion file type is nsi,
it will use the nsi script to add in extra pages and the conclusion file
at the end of the installer.

## `conclusion_text`

_required:_ no<br/>
_type:_ string<br/>
A message that will be shown at the end of the installer upon success.
The behaviour is slightly different across installer types:
- PKG: If this key is missing, it defaults to a message about Anaconda Cloud.
  You can disable it altogether so it defaults to the system message if you set this
  key to `""` (empty string).
- EXE: The first line will be used as a title. The following lines will be used as text.
(macOS PKG and Windows only).

## `extra_files`

_required:_ no<br/>
_type:_ list<br/>
Extra, non-packaged files that should be added to the installer. If provided as relative
paths, they will be considered relative to the directory where `construct.yaml` is.
This setting can be passed as a list of:
- `str`: each found file will be copied to the root prefix
- `Mapping[str, str]`: map of path in disk to path in prefix.

<<<<<<< HEAD
## `build_outputs`

_required:_ no<br/>
_type:_ list<br/>
Additional artifacts to be produced after building the installer.
It expects either a list of strings or single-key dictionaries:
Allowed keys are:
- `info.json`: The internal `info` object, serialized to JSON. Takes no options.
- `pkgs_list`: The list of packages contained in a given environment. Options:
    - `env` (optional, default=`base`): Name of an environment in `extra_envs` to export.
- `licenses`: Generate a JSON file with the licensing details of all included packages. Options:
    - `include_text` (optional, default=`False`): Whether to dump the license text in the JSON.
      If false, only the path will be included.
=======
## `temp_extra_files`

_required:_ no<br/>
_type:_ list<br/>
Temporary files that could be referenced in the installation process (i.e. customized
 `welcome_file` and `conclusion_file` (see above)) . Should be a list of
filepaths, relative to the directory where `construct.yaml` is. In Windows, these
files will be copied into a temporary folder, the NSIS `$PLUGINSDIR`, during
install process (Windows only).
This setting can be passed as a list of:
- `str`: each found file will be copied to the root prefix
- `Mapping[str, str]`: map of path in disk to path in prefix.
>>>>>>> 1d4bd43b


## Available selectors

- `aarch64`
- `arm64`
- `armv7l`
- `linux`
- `linux32`
- `linux64`
- `osx`
- `ppc64le`
- `s390x`
- `unix`
- `win`
- `win32`
- `win64`
- `x86`
- `x86_64`<|MERGE_RESOLUTION|>--- conflicted
+++ resolved
@@ -652,7 +652,6 @@
 - `str`: each found file will be copied to the root prefix
 - `Mapping[str, str]`: map of path in disk to path in prefix.
 
-<<<<<<< HEAD
 ## `build_outputs`
 
 _required:_ no<br/>
@@ -666,7 +665,6 @@
 - `licenses`: Generate a JSON file with the licensing details of all included packages. Options:
     - `include_text` (optional, default=`False`): Whether to dump the license text in the JSON.
       If false, only the path will be included.
-=======
 ## `temp_extra_files`
 
 _required:_ no<br/>
@@ -679,7 +677,6 @@
 This setting can be passed as a list of:
 - `str`: each found file will be copied to the root prefix
 - `Mapping[str, str]`: map of path in disk to path in prefix.
->>>>>>> 1d4bd43b
 
 
 ## Available selectors
