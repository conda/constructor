--- conflicted
+++ resolved
@@ -137,12 +137,7 @@
         run: |
           source $CONDA/bin/activate
           [[ "$GITHUB_REF" =~ ^refs/tags/ ]] || export LABEL="--label dev"
-<<<<<<< HEAD
           anaconda --verbose --token $ANACONDA_TOKEN upload --user ctools $LABEL conda-bld/*/*.tar.bz2 --force
-      - name: Clean up older artifacts
-        uses: glassechidna/artifact-cleaner@master
-        with:
-          minimumAge: 86400
 
   docs:
     name: Check docs are up-to-date
@@ -164,7 +159,4 @@
           conda activate constructor
           set -ex
           python scripts/make_docs.py
-          git diff --exit-code
-=======
-          anaconda --verbose --token $ANACONDA_TOKEN upload --user ctools $LABEL conda-bld/*/*.tar.bz2 --force
->>>>>>> fba372e8
+          git diff --exit-code