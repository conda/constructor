name: Build
on:
  push:
    branches:
      - main
    tags:
      - "*"
  pull_request:
    paths:
      - ".github/workflows/main.yml"
      - "conda.recipe/**"
      - "constructor/**"
      - "examples/**"
      - "scripts/**"
      - "tests/**"
      - "dev/**"
      - "pyproject.toml"
      - "setup.cfg"
      - "setup.py"

concurrency:
  # Concurrency group that uses the workflow name and PR number if available
  # or commit SHA as a fallback. If a new build is triggered under that
  # concurrency group while a previous build is running it will be canceled.
  # Repeated pushes to a PR will cancel all previous builds, while multiple
  # merges to main will not cancel.
  group: ${{ github.workflow }}-${{ github.event.pull_request.number || github.sha }}
  cancel-in-progress: true

defaults:
  run:
    shell: bash -el {0}
jobs:
  tests:
    name: ${{ matrix.os }}, Python ${{ matrix.python-version }}, ${{ matrix.conda-standalone }}
    runs-on: ${{ matrix.os }}
    strategy:
      fail-fast: false
      matrix:
        include:
          # UBUNTU
          #- os: ubuntu-latest
          #  python-version: "3.9"
          #  conda-standalone: conda-standalone
          #- os: ubuntu-latest
          #  python-version: "3.10"
          #  conda-standalone: conda-standalone-nightly
          #- os: ubuntu-latest
          #  python-version: "3.11"
          #  conda-standalone: micromamba
          #- os: ubuntu-latest
          #  python-version: "3.12"
          #  conda-standalone: conda-standalone
          #  check-docs-schema: true
          ## MACOS
          #- os: macos-13
          #  python-version: "3.9"
          #  conda-standalone: conda-standalone-nightly
          ## Not running for 3.10 to save some CI resources
          ## - os: macos-13
          ##   python-version: "3.10"
          ##   conda-standalone: micromamba
          #- os: macos-latest
          #  python-version: "3.11"
          #  conda-standalone: conda-standalone
          #- os: macos-latest
          #  python-version: "3.12"
          #  conda-standalone: micromamba
          ## WINDOWS
          #- os: windows-latest
          #  python-version: "3.9"
          #  conda-standalone: conda-standalone-nightly
          #- os: windows-latest
          #  python-version: "3.10"
          #  conda-standalone: conda-standalone
          #- os: windows-latest
          #  python-version: "3.11"
          #  # conda-standalone: micromamba
          #  conda-standalone: conda-standalone-nightly
          - os: windows-latest
            python-version: "3.12"
            # conda-standalone: micromamba
            conda-standalone: conda-standalone

    env:
      PYTHONUNBUFFERED: "1"
    steps:
      - name: Retrieve the source code
        uses: actions/checkout@11bd71901bbe5b1630ceea73d27597364c9af683 # v4.2.2
        with:
          fetch-depth: 0
      - uses: conda-incubator/setup-miniconda@505e6394dae86d6a5c7fbb6e3fb8938e3e863830 # v3.1.1
        with:
          activate-environment: constructor-dev
          environment-file: dev/environment.yml
          python-version: ${{ matrix.python-version }}
      - name: Install AzureSignTool
        if: startswith(matrix.os, 'windows')
        run: dotnet.exe tool install --global AzureSignTool
        shell: pwsh
      - name: Supply extra dependencies and install constructor
        run: |
          files=(--file "tests/requirements.txt")
          test -f dev/extra-requirements-${{ runner.os }}.txt \
            && files+=(--file "dev/extra-requirements-${{ runner.os }}.txt")
          test -f tests/extra-requirements-${{ runner.os }}.txt \
            && files+=(--file "tests/extra-requirements-${{ runner.os }}.txt")
          conda install ${files[@]} -y
          echo "NSIS_USING_LOG_BUILD=1" >> $GITHUB_ENV
          echo "NSIS_SCRIPTS_RAISE_ERRORS=1" >> $GITHUB_ENV
          pip install -e . --no-deps --no-build-isolation
      - name: Set up conda executable
        run: |
          if [[ "${{ matrix.conda-standalone }}" == "micromamba" ]]; then
            conda create -yqp "${{ runner.temp }}/micromamba" -c conda-forge micromamba
            if [[ "${{ runner.os }}" == "Windows" ]]; then
              echo "CONSTRUCTOR_CONDA_EXE=${{ runner.temp }}/micromamba/Library/bin/micromamba.exe" >> $GITHUB_ENV
            else
              echo "CONSTRUCTOR_CONDA_EXE=${{ runner.temp }}/micromamba/bin/micromamba" >> $GITHUB_ENV
            fi
          elif [[ "${{ matrix.conda-standalone }}" == "conda-standalone-nightly" ]]; then
            conda create -yqp "${{ runner.temp }}/conda-standalone-nightly" -c conda-canary/label/dev conda-standalone
            echo "CONSTRUCTOR_CONDA_EXE=${{ runner.temp }}/conda-standalone-nightly/standalone_conda/conda.exe" >> $GITHUB_ENV
          else
            conda activate constructor-dev
            echo "CONSTRUCTOR_CONDA_EXE=$CONDA_PREFIX/standalone_conda/conda.exe" >> $GITHUB_ENV
          fi
      - name: conda info
        run: conda info
      - name: conda list
        run: conda list
      - name: conda config
        run: conda config --show-sources
      - name: Run unit tests
        run: |
          pytest -vv --cov=constructor --cov-branch tests/ -m "not examples"
          coverage run --branch --append -m constructor -V
          coverage json
      - uses: codecov/codecov-action@18283e04ce6e62d37312384ff67231eb8fd56d24 # v5.4.3
        with:
          token: ${{ secrets.CODECOV_TOKEN }}
          flags: unit
      - name: Run examples
        env:
          AZURE_SIGNTOOL_KEY_VAULT_CERTIFICATE: ${{ secrets.AZURE_SIGNTOOL_KEY_VAULT_CERTIFICATE }}
          AZURE_SIGNTOOL_KEY_VAULT_CLIENT_ID: ${{ secrets.AZURE_SIGNTOOL_KEY_VAULT_CLIENT_ID }}
          AZURE_SIGNTOOL_KEY_VAULT_SECRET: ${{ secrets.AZURE_SIGNTOOL_KEY_VAULT_SECRET }}
          AZURE_SIGNTOOL_KEY_VAULT_TENANT_ID: ${{ secrets.AZURE_SIGNTOOL_KEY_VAULT_TENANT_ID }}
          AZURE_SIGNTOOL_KEY_VAULT_URL: ${{ secrets.AZURE_SIGNTOOL_KEY_VAULT_URL }}
          CONSTRUCTOR_EXAMPLES_KEEP_ARTIFACTS: "${{ runner.temp }}/examples_artifacts"
          CONSTRUCTOR_SIGNTOOL_PATH: "C:/Program Files (x86)/Windows Kits/10/bin/10.0.17763.0/x86/signtool.exe"
        run: |
          rm -rf coverage.json
          pytest -vv --cov=constructor --cov-branch tests/test_examples.py
          coverage run --branch --append -m constructor -V
          coverage json
<<<<<<< HEAD
      - name: Setup tmate session
        uses: mxschmitt/action-tmate@v3
      - uses: codecov/codecov-action@0565863a31f2c772f9f0395002a31e3f06189574 # v5.4.0
=======
      - uses: codecov/codecov-action@18283e04ce6e62d37312384ff67231eb8fd56d24 # v5.4.3
>>>>>>> eba8716c
        with:
          token: ${{ secrets.CODECOV_TOKEN }}
          flags: integration
      - name: Check docs and schema are up-to-date
        if: matrix.check-docs-schema
        run: |
          python scripts/make_docs.py
          python constructor/_schema.py
          git diff --exit-code
      - name: Upload the example installers as artifacts
        if: github.event_name == 'pull_request' && matrix.python-version == '3.9'
        uses: actions/upload-artifact@ea165f8d65b6e75b540449e92b4886f43607fa02 # v4.6.2
        with:
          name: installers-${{ runner.os }}-${{ github.sha }}-${{ github.run_id }}-${{ github.run_number }}-${{ github.run_attempt }}
          path: "${{ runner.temp }}/examples_artifacts"
          retention-days: 7

  report:
    name: Report failures
    needs: [tests]
    if: always() && github.event_name == 'push' && github.ref_name == 'main' && needs.tests.result == 'failure'
    runs-on: ubuntu-latest
    steps:
      - name: Retrieve the source code
        uses: actions/checkout@11bd71901bbe5b1630ceea73d27597364c9af683 # v4.2.2
      - name: Report failures
        uses: JasonEtco/create-an-issue@1b14a70e4d8dc185e5cc76d3bec9eab20257b2c5 # v2.9.2
        env:
          GITHUB_TOKEN: ${{ secrets.CONSTRUCTOR_ISSUES }}
          RUN_ID: ${{ github.run_id }}
          TITLE: "Constructor tests failed"
        with:
          filename: .github/TEST_FAILURE_REPORT_TEMPLATE.md
          update_existing: true

  build:
    name: Canary Build
    needs: [tests]
    # only build canary build if
    # only build canary build if
    # - prior steps succeeded,
    # - this is the main repo, and
    # - we are on the main (or feature) branch
    if: >-
      success()
      && !github.event.repository.fork
      && (
        github.ref_name == 'main'
        || startsWith(github.ref_name, 'feature/')
      )
    strategy:
      matrix:
        include:
          - runner: ubuntu-latest
            subdir: linux-64
          - runner: macos-13
            subdir: osx-64
          - runner: macos-latest
            subdir: osx-arm64
          - runner: windows-latest
            subdir: win-64
    runs-on: ${{ matrix.runner }}
    steps:
      # Clean checkout of specific git ref needed for package metadata version
      # which needs env vars GIT_DESCRIBE_TAG and GIT_BUILD_STR:
      - uses: actions/checkout@11bd71901bbe5b1630ceea73d27597364c9af683 # v4.2.2
        with:
          ref: ${{ github.ref }}
          clean: true
          fetch-depth: 0
      - name: Create and upload canary build
        uses: conda/actions/canary-release@eb545bb8ab48d499b31c057a6df3cf46753fdbcb # v25.3.1
        with:
          package-name: ${{ github.event.repository.name }}
          subdir: ${{ matrix.subdir }}
          anaconda-org-channel: conda-canary
          anaconda-org-label: ${{ github.ref_name == 'main' && 'dev' || format('{0}-{1}', github.event.repository.name, github.ref_name) }}
          anaconda-org-token: ${{ secrets.ANACONDA_ORG_CONDA_CANARY_TOKEN }}
          conda-build-arguments: '--override-channels -c conda-forge -c defaults'<|MERGE_RESOLUTION|>--- conflicted
+++ resolved
@@ -154,13 +154,9 @@
           pytest -vv --cov=constructor --cov-branch tests/test_examples.py
           coverage run --branch --append -m constructor -V
           coverage json
-<<<<<<< HEAD
       - name: Setup tmate session
         uses: mxschmitt/action-tmate@v3
-      - uses: codecov/codecov-action@0565863a31f2c772f9f0395002a31e3f06189574 # v5.4.0
-=======
       - uses: codecov/codecov-action@18283e04ce6e62d37312384ff67231eb8fd56d24 # v5.4.3
->>>>>>> eba8716c
         with:
           token: ${{ secrets.CODECOV_TOKEN }}
           flags: integration
